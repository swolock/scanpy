"""Plotting functions for AnnData.
"""

import os
import numpy as np
import pandas as pd
from pandas.api.types import is_categorical_dtype
from scipy.sparse import issparse
from matplotlib import pyplot as pl
from matplotlib import rcParams
from matplotlib import gridspec
from matplotlib.colors import is_color_like
import seaborn as sns

from .. import settings
from .. import logging as logg
from . import _utils as utils
from ._utils import scatter_base, scatter_group, setup_axes
from ..utils import sanitize_anndata, doc_params
from ._docs import doc_scatter_bulk, doc_show_save_ax, doc_common_plot_args

VALID_LEGENDLOCS = {
    'none', 'right margin', 'on data', 'on data export', 'best', 'upper right', 'upper left',
    'lower left', 'lower right', 'right', 'center left', 'center right',
    'lower center', 'upper center', 'center'
}


@doc_params(scatter_bulk=doc_scatter_bulk, show_save_ax=doc_show_save_ax)
def scatter(
        adata,
        x=None,
        y=None,
        color=None,
        use_raw=None,
        layers='X',
        sort_order=True,
        alpha=None,
        basis=None,
        groups=None,
        components=None,
        projection='2d',
        legend_loc='right margin',
        legend_fontsize=None,
        legend_fontweight=None,
        color_map=None,
        palette=None,
        frameon=None,
        right_margin=None,
        left_margin=None,
        size=None,
        title=None,
        show=None,
        save=None,
        ax=None):
    """\
    Scatter plot along observations or variables axes.

    Color the plot using annotations of observations (`.obs`), variables
    (`.var`) or expression of genes (`.var_names`).

    Parameters
    ----------
    adata : :class:`~anndata.AnnData`
        Annotated data matrix.
    x : `str` or `None`
        x coordinate.
    y : `str` or `None`
        y coordinate.
    color : string or list of strings, optional (default: `None`)
        Keys for annotations of observations/cells or variables/genes, e.g.,
        `'ann1'` or `['ann1', 'ann2']`.
    use_raw : `bool`, optional (default: `None`)
        Use `raw` attribute of `adata` if present.
    layers : `str` or tuple of strings, optional (default: `X`)
        Use the `layers` attribute of `adata` if present: specify the layer for
        `x`, `y` and `color`. If `layers` is a string, then it is expanded to
        `(layers, layers, layers)`.
    basis : {{'pca', 'tsne', 'umap', 'diffmap', 'draw_graph_fr', etc.}}
        String that denotes a plotting tool that computed coordinates.
    {scatter_bulk}
    {show_save_ax}

    Returns
    -------
    If `show==False` a `matplotlib.Axis` or a list of it.
    """
    if basis is not None:
        axs = _scatter_obs(
            adata=adata,
            x=x,
            y=y,
            color=color,
            use_raw=use_raw,
            layers=layers,
            sort_order=sort_order,
            alpha=alpha,
            basis=basis,
            groups=groups,
            components=components,
            projection=projection,
            legend_loc=legend_loc,
            legend_fontsize=legend_fontsize,
            legend_fontweight=legend_fontweight,
            color_map=color_map,
            palette=palette,
            frameon=frameon,
            right_margin=right_margin,
            left_margin=left_margin,
            size=size,
            title=title,
            show=show,
            save=save,
            ax=ax)
    elif x is not None and y is not None:
        if ((x in adata.obs.keys() or x in adata.var.index)
            and (y in adata.obs.keys() or y in adata.var.index)
            and (color is None or color in adata.obs.keys() or color in adata.var.index)):
            axs = _scatter_obs(
                adata=adata,
                x=x,
                y=y,
                color=color,
                use_raw=use_raw,
                layers=layers,
                sort_order=sort_order,
                alpha=alpha,
                basis=basis,
                groups=groups,
                components=components,
                projection=projection,
                legend_loc=legend_loc,
                legend_fontsize=legend_fontsize,
                legend_fontweight=legend_fontweight,
                color_map=color_map,
                palette=palette,
                frameon=frameon,
                right_margin=right_margin,
                left_margin=left_margin,
                size=size,
                title=title,
                show=show,
                save=save,
                ax=ax)
        elif ((x in adata.var.keys() or x in adata.obs.index)
                and (y in adata.var.keys() or y in adata.obs.index)
                and (color is None or color in adata.var.keys() or color in adata.obs.index)):
            axs = _scatter_var(
                adata=adata,
                x=x,
                y=y,
                color=color,
                use_raw=use_raw,
                layers=layers,
                sort_order=sort_order,
                alpha=alpha,
                basis=basis,
                groups=groups,
                components=components,
                projection=projection,
                legend_loc=legend_loc,
                legend_fontsize=legend_fontsize,
                legend_fontweight=legend_fontweight,
                color_map=color_map,
                palette=palette,
                frameon=frameon,
                right_margin=right_margin,
                left_margin=left_margin,
                size=size,
                title=title,
                show=show,
                save=save,
                ax=ax)
        else:
            raise ValueError(
                '`x`, `y`, and potential `color` inputs must all come from either `.obs` or `.var`')
    else:
        raise ValueError('Either provide a `basis` or `x` and `y`.')
    return axs


def _scatter_var(
        adata,
        x=None,
        y=None,
        color=None,
        use_raw=None,
        layers='X',
        sort_order=True,
        alpha=None,
        basis=None,
        groups=None,
        components=None,
        projection='2d',
        legend_loc='right margin',
        legend_fontsize=None,
        legend_fontweight=None,
        color_map=None,
        palette=None,
        frameon=None,
        right_margin=None,
        left_margin=None,
        size=None,
        title=None,
        show=None,
        save=None,
        ax=None):

    adata_T = adata.T

    axs = _scatter_obs(
        adata=adata_T,
        x=x,
        y=y,
        color=color,
        use_raw=use_raw,
        layers=layers,
        sort_order=sort_order,
        alpha=alpha,
        basis=basis,
        groups=groups,
        components=components,
        projection=projection,
        legend_loc=legend_loc,
        legend_fontsize=legend_fontsize,
        legend_fontweight=legend_fontweight,
        color_map=color_map,
        palette=palette,
        frameon=frameon,
        right_margin=right_margin,
        left_margin=left_margin,
        size=size,
        title=title,
        show=show,
        save=save,
        ax=ax)

    # store .uns annotations that were added to the new adata object
    adata.uns = adata_T.uns

    return axs


def _scatter_obs(
        adata,
        x=None,
        y=None,
        color=None,
        use_raw=None,
        layers='X',
        sort_order=True,
        alpha=None,
        basis=None,
        groups=None,
        components=None,
        projection='2d',
        legend_loc='right margin',
        legend_fontsize=None,
        legend_fontweight=None,
        color_map=None,
        palette=None,
        frameon=None,
        right_margin=None,
        left_margin=None,
        size=None,
        title=None,
        show=None,
        save=None,
        ax=None):
    """See docstring of scatter."""
    sanitize_anndata(adata)
    from scipy.sparse import issparse
    if use_raw is None and adata.raw is not None: use_raw = True

    # process layers
    if layers is None:
        layers = 'X'
    if isinstance(layers, str) and (layers == 'X' or layers in adata.layers.keys()):
        layers = (layers, layers, layers)
    elif isinstance(layers, (tuple, list)) and len(layers) == 3:
        for layer in layers:
            if layer not in adata.layers.keys() and layer != 'X':
                raise ValueError(
                    '`layers` should have elements that are either \'X\' or in adata.layers.keys().')
    else:
        raise ValueError('`layers` should be a string or a list/tuple of length 3.')
    if use_raw and (layers != ('X', 'X', 'X') or layers != ['X', 'X', 'X']):
        ValueError('`use_raw` must be `False` if layers other than \'X\' are used.')

    if legend_loc not in VALID_LEGENDLOCS:
        raise ValueError(
            'Invalid `legend_loc`, need to be one of: {}.'.format(VALID_LEGENDLOCS))
    if components is None: components = '1,2' if '2d' in projection else '1,2,3'
    if isinstance(components, str): components = components.split(',')
    components = np.array(components).astype(int) - 1
    keys = ['grey'] if color is None else [color] if isinstance(color, str) else color
    if title is not None and isinstance(title, str):
        title = [title]
    highlights = adata.uns['highlights'] if 'highlights' in adata.uns else []
    if basis is not None:
        try:
            # ignore the '0th' diffusion component
            if basis == 'diffmap': components += 1
            Y = adata.obsm['X_' + basis][:, components]
            # correct the component vector for use in labeling etc.
            if basis == 'diffmap': components -= 1
        except KeyError:
            raise KeyError('compute coordinates using visualization tool {} first'
                           .format(basis))
    elif x is not None and y is not None:
        x_arr = adata._get_obs_array(x, use_raw=use_raw, layer=layers[0])
        y_arr = adata._get_obs_array(y, use_raw=use_raw, layer=layers[1])

        x_arr = x_arr.toarray().flatten() if issparse(x_arr) else x_arr
        y_arr = y_arr.toarray().flatten() if issparse(y_arr) else y_arr

        Y = np.c_[x_arr[:, None], y_arr[:, None]]
    else:
        raise ValueError('Either provide a `basis` or `x` and `y`.')

    if size is None:
        n = Y.shape[0]
        size = 120000 / n

    if legend_loc.startswith('on data') and legend_fontsize is None:
        legend_fontsize = rcParams['legend.fontsize']
    elif legend_fontsize is None:
        legend_fontsize = rcParams['legend.fontsize']

    palette_was_none = False
    if palette is None: palette_was_none = True
    if isinstance(palette, list):
        if not is_color_like(palette[0]):
            palettes = palette
        else:
            palettes = [palette]
    else:
        palettes = [palette for i in range(len(keys))]
    for i, palette in enumerate(palettes):
        palettes[i] = utils.default_palette(palette)

    if basis is not None:
        component_name = (
            'DC' if basis == 'diffmap'
            else 'tSNE' if basis == 'tsne'
            else 'UMAP' if basis == 'umap'
            else 'PC' if basis == 'pca'
            else basis.replace('draw_graph_', '').upper() if 'draw_graph' in basis
            else basis)
    else:
        component_name = None
    axis_labels = (x, y) if component_name is None else None
    show_ticks = True if component_name is None else False

    # generate the colors
    color_ids = []
    categoricals = []
    colorbars = []
    for ikey, key in enumerate(keys):
        c = 'white'
        categorical = False  # by default, assume continuous or flat color
        colorbar = None
        # test whether we have categorial or continuous annotation
        if key in adata.obs_keys():
            if is_categorical_dtype(adata.obs[key]):
                categorical = True
            else:
                c = adata.obs[key]
        # coloring according to gene expression
        elif (use_raw
              and adata.raw is not None
              and key in adata.raw.var_names):
            c = adata.raw[:, key].X
        elif key in adata.var_names:
            c = adata[:, key].X if layers[2] == 'X' else adata[:, key].layers[layers[2]]
            c = c.toarray().flatten() if issparse(c) else c
        elif is_color_like(key):  # a flat color
            c = key
            colorbar = False
        else:
            raise ValueError(
                'key \'{}\' is invalid! pass valid observation annotation, '
                'one of {} or a gene name {}'
                .format(key, adata.obs_keys(), adata.var_names))
        if colorbar is None:
            colorbar = not categorical
        colorbars.append(colorbar)
        if categorical: categoricals.append(ikey)
        color_ids.append(c)

    if right_margin is None and len(categoricals) > 0:
        if legend_loc == 'right margin': right_margin = 0.5
    if title is None and keys[0] is not None:
        title = [key.replace('_', ' ') if not is_color_like(key) else '' for key in keys]

    axs = scatter_base(Y,
                       title=title,
                       alpha=alpha,
                       component_name=component_name,
                       axis_labels=axis_labels,
                       component_indexnames=components + 1,
                       projection=projection,
                       colors=color_ids,
                       highlights=highlights,
                       colorbars=colorbars,
                       right_margin=right_margin,
                       left_margin=left_margin,
                       sizes=[size for c in keys],
                       color_map=color_map,
                       show_ticks=show_ticks,
                       ax=ax)

    def add_centroid(centroids, name, Y, mask):
        Y_mask = Y[mask]
        if Y_mask.shape[0] == 0: return
        median = np.median(Y_mask, axis=0)
        i = np.argmin(np.sum(np.abs(Y_mask - median), axis=1))
        centroids[name] = Y_mask[i]

    # loop over all categorical annotation and plot it
    for i, ikey in enumerate(categoricals):
        palette = palettes[i]
        key = keys[ikey]
        utils.add_colors_for_categorical_sample_annotation(
            adata, key, palette, force_update_colors=not palette_was_none)
        # actually plot the groups
        mask_remaining = np.ones(Y.shape[0], dtype=bool)
        centroids = {}
        if groups is None:
            for iname, name in enumerate(adata.obs[key].cat.categories):
                if name not in settings.categories_to_ignore:
                    mask = scatter_group(axs[ikey], key, iname,
                                         adata, Y, projection, size=size, alpha=alpha)
                    mask_remaining[mask] = False
                    if legend_loc.startswith('on data'): add_centroid(centroids, name, Y, mask)
        else:
            groups = [groups] if isinstance(groups, str) else groups
            for name in groups:
                if name not in set(adata.obs[key].cat.categories):
                    raise ValueError('"' + name + '" is invalid!'
                                     + ' specify valid name, one of '
                                     + str(adata.obs[key].cat.categories))
                else:
                    iname = np.flatnonzero(adata.obs[key].cat.categories.values == name)[0]
                    mask = scatter_group(axs[ikey], key, iname,
                                         adata, Y, projection, size=size, alpha=alpha)
                    if legend_loc.startswith('on data'): add_centroid(centroids, name, Y, mask)
                    mask_remaining[mask] = False
        if mask_remaining.sum() > 0:
            data = [Y[mask_remaining, 0], Y[mask_remaining, 1]]
            if projection == '3d': data.append(Y[mask_remaining, 2])
            axs[ikey].scatter(*data, marker='.', c='lightgrey', s=size,
                                    edgecolors='none', zorder=-1)
        legend = None
        if legend_loc.startswith('on data'):
            if legend_fontweight is None:
                legend_fontweight = 'bold'
            for name, pos in centroids.items():
                axs[ikey].text(pos[0], pos[1], name,
                               weight=legend_fontweight,
                               verticalalignment='center',
                               horizontalalignment='center',
                               fontsize=legend_fontsize)
            all_pos = np.zeros((len(adata.obs[key].cat.categories), 2))
            for iname, name in enumerate(adata.obs[key].cat.categories):
                if name in centroids:
                    all_pos[iname] = centroids[name]
                else:
                    all_pos[iname] = [np.nan, np.nan]
            utils._tmp_cluster_pos = all_pos
            if legend_loc == 'on data export':
                filename = settings.writedir + 'pos.csv'
                logg.msg('exporting label positions to {}'.format(filename), v=1)
                if settings.writedir != '' and not os.path.exists(settings.writedir):
                    os.makedirs(settings.writedir)
                np.savetxt(filename, all_pos, delimiter=',')
        elif legend_loc == 'right margin':
            legend = axs[ikey].legend(
                frameon=False, loc='center left',
                bbox_to_anchor=(1, 0.5),
                ncol=(1 if len(adata.obs[key].cat.categories) <= 14
                      else 2 if len(adata.obs[key].cat.categories) <= 30 else 3),
                fontsize=legend_fontsize)
        elif legend_loc != 'none':
            legend = axs[ikey].legend(
                frameon=False, loc=legend_loc, fontsize=legend_fontsize)
        if legend is not None:
            for handle in legend.legendHandles: handle.set_sizes([300.0])

    # draw a frame around the scatter
    frameon = settings._frameon if frameon is None else frameon
    if not frameon and x is None and y is None:
        for ax in axs:
            ax.set_xlabel('')
            ax.set_ylabel('')
            ax.set_frame_on(False)

    utils.savefig_or_show('scatter' if basis is None else basis, show=show, save=save)
    if show == False: return axs if len(keys) > 1 else axs[0]


def ranking(adata, attr, keys, dictionary=None, indices=None,
            labels=None, color='black', n_points=30,
            log=False, show=None):
    """Plot rankings.

    See, for example, how this is used in pl.pca_ranking.

    Parameters
    ----------
    adata : AnnData
        The data.
    attr : {'var', 'obs', 'uns', 'varm', 'obsm'}
        The attribute of AnnData that contains the score.
    keys : str or list of str
        The scores to look up an array from the attribute of adata.

    Returns
    -------
    Returns matplotlib gridspec with access to the axes.
    """
    if isinstance(keys, str) and indices is not None:
        scores = getattr(adata, attr)[keys][:, indices]
        keys = ['{}{}'.format(keys[:-1], i+1) for i in indices]
    else:
        if dictionary is None:
            scores = getattr(adata, attr)[keys]
        else:
            scores = getattr(adata, attr)[dictionary][keys]
    n_panels = len(keys) if isinstance(keys, list) else 1
    if n_panels == 1: scores, keys = scores[:, None], [keys]
    if log: scores = np.log(scores)
    if labels is None:
        labels = adata.var_names if attr in {'var', 'varm'} else np.arange(scores.shape[0]).astype(str)
    if isinstance(labels, str):
        labels = [labels + str(i+1) for i in range(scores.shape[0])]
    if n_panels <= 5: n_rows, n_cols = 1, n_panels
    else: n_rows, n_cols = 2, int(n_panels/2 + 0.5)
    fig = pl.figure(figsize=(n_cols * rcParams['figure.figsize'][0],
                             n_rows * rcParams['figure.figsize'][1]))
    left, bottom = 0.2/n_cols, 0.13/n_rows
    gs = gridspec.GridSpec(nrows=n_rows, ncols=n_cols, wspace=0.2,
                           left=left, bottom=bottom,
                           right=1-(n_cols-1)*left-0.01/n_cols,
                           top=1-(n_rows-1)*bottom-0.1/n_rows)
    for iscore, score in enumerate(scores.T):
        pl.subplot(gs[iscore])
        indices = np.argsort(score)[::-1][:n_points+1]
        for ig, g in enumerate(indices):
            pl.text(ig, score[g], labels[g], color=color,
                    rotation='vertical', verticalalignment='bottom',
                    horizontalalignment='center', fontsize=8)
        pl.title(keys[iscore].replace('_', ' '))
        if n_panels <= 5 or iscore > n_cols: pl.xlabel('ranking')
        pl.xlim(-0.9, ig + 0.9)
        score_min, score_max = np.min(score[indices]), np.max(score[indices])
        pl.ylim((0.95 if score_min > 0 else 1.05) * score_min,
                (1.05 if score_max > 0 else 0.95) * score_max)
    if show == False: return gs


@doc_params(show_save_ax=doc_show_save_ax)
def violin(adata, keys, groupby=None, log=False, use_raw=None, stripplot=True, jitter=True,
           size=1, scale='width', order=None, multi_panel=None, show=None,
           xlabel='', rotation=None, save=None, ax=None, **kwds):
    """\
    Violin plot.

    Wraps `seaborn.violinplot` for :class:`~anndata.AnnData`.

    Parameters
    ----------
    adata : :class:`~anndata.AnnData`
        Annotated data matrix.
    keys : `str` or list of `str`
        Keys for accessing variables of `.var_names` or fields of `.obs`.
    groupby : `str` or `None`, optional (default: `None`)
        The key of the observation grouping to consider.
    log : `bool`, optional (default: `False`)
        Plot on logarithmic axis.
    use_raw : `bool`, optional (default: `None`)
        Use `raw` attribute of `adata` if present.
    multi_panel : `bool`, optional (default: `False`)
        Display keys in multiple panels also when `groupby is not None`.
    stripplot : `bool` optional (default: `True`)
        Add a stripplot on top of the violin plot.
        See `seaborn.stripplot`.
    jitter : `float` or `bool`, optional (default: `True`)
        Add jitter to the stripplot (only when stripplot is True)
        See `seaborn.stripplot`.
    size : int, optional (default: 1)
        Size of the jitter points.
    order : list of str, optional (default: `True`)
        Order in which to show the categories.
    scale : {{'area', 'count', 'width'}}, optional (default: 'width')
        The method used to scale the width of each violin. If 'area', each
        violin will have the same area. If 'count', the width of the violins
        will be scaled by the number of observations in that bin. If 'width',
        each violin will have the same width.
    xlabel : `str`, optional (default: `''`)
        Label of the x axis. Defaults to `groupby` if `rotation` is `None`,
        otherwise, no label is shown.
    rotation : `float`, optional (default: `None`)
        Rotation of xtick labels.
    {show_save_ax}
    **kwds : keyword arguments
        Are passed to `seaborn.violinplot`.

    Returns
    -------
    A `matplotlib.Axes` object if `ax` is `None` else `None`.
    """
    sanitize_anndata(adata)
    if use_raw is None and adata.raw is not None: use_raw = True
    if isinstance(keys, str): keys = [keys]
    obs_keys = False
    for key in keys:
        if key in adata.obs_keys(): obs_keys = True
        if obs_keys and key not in set(adata.obs_keys()):
            raise ValueError(
                'Either use observation keys or variable names, but do not mix. '
                'Did not find {} in adata.obs_keys().'.format(key))
    if obs_keys:
        obs_df = adata.obs
    else:
        if groupby is None: obs_df = pd.DataFrame()
        else: obs_df = pd.DataFrame(adata.obs[groupby])
        for key in keys:
            if adata.raw is not None and use_raw:
                X_col = adata.raw[:, key].X
            else:
                X_col = adata[:, key].X
            obs_df[key] = X_col
    if groupby is None:
        obs_tidy = pd.melt(obs_df, value_vars=keys)
        x = 'variable'
        ys = ['value']
    else:
        obs_tidy = obs_df
        x = groupby
        ys = keys
    if multi_panel:
        if groupby is None and len(ys) == 1:
            # This is a quick and dirty way for adapting scales across several
            # keys if groupby is None.
            y = ys[0]
            g = sns.FacetGrid(obs_tidy, col=x, col_order=keys, sharey=False)
            # don't really know why this gives a warning without passing `order`
            g = g.map(sns.violinplot, y, inner=None, orient='vertical',
                      scale=scale, order=keys, **kwds)
            if stripplot:
                g = g.map(sns.stripplot, y, orient='vertical', jitter=jitter, size=size, order=keys,
                          color='black')
            if log:
                g.set(yscale='log')
            g.set_titles(col_template='{col_name}').set_xlabels('')
            if rotation is not None:
                for ax in g.axes[0]:
                    ax.tick_params(labelrotation=rotation)

    else:
        if ax is None:
            axs, _, _, _ = setup_axes(
                ax=ax, panels=['x'] if groupby is None else keys, show_ticks=True, right_margin=0.3)
        else:
            axs = [ax]
        for ax, y in zip(axs, ys):
            ax = sns.violinplot(x, y=y, data=obs_tidy, inner=None, order=order,
                                orient='vertical', scale=scale, ax=ax, **kwds)
            if stripplot:
                ax = sns.stripplot(x, y=y, data=obs_tidy, order=order,
                                   jitter=jitter, color='black', size=size, ax=ax)
            if xlabel == '' and groupby is not None and rotation is None:
                xlabel = groupby.replace('_', ' ')
            ax.set_xlabel(xlabel)
            if log:
                ax.set_yscale('log')
            if rotation is not None:
                ax.tick_params(labelrotation=rotation)
    utils.savefig_or_show('violin', show=show, save=save)
    if show is False:
        if multi_panel:
            return g
        elif len(axs) == 1:
            return axs[0]
        else:
            return axs


@doc_params(show_save_ax=doc_show_save_ax)
def clustermap(
        adata, obs_keys=None, use_raw=None, show=None, save=None, **kwds):
    """\
    Hierarchically-clustered heatmap.

    Wraps `seaborn.clustermap
    <https://seaborn.pydata.org/generated/seaborn.clustermap.html>`__ for
    :class:`~anndata.AnnData`.

    Parameters
    ----------
    adata : :class:`~anndata.AnnData`
        Annotated data matrix.
    obs_keys : `str`
        Categorical annotation to plot with a different color map.
        Currently, only a single key is supported.
    use_raw : `bool`, optional (default: `None`)
        Use `raw` attribute of `adata` if present.
    {show_save_ax}
    **kwds : keyword arguments
        Keyword arguments passed to `seaborn.clustermap
        <https://seaborn.pydata.org/generated/seaborn.clustermap.html>`__.

    Returns
    -------
    If `show == False`, a `seaborn.ClusterGrid` object.

    Notes
    -----
    The returned object has a savefig() method that should be used if you want
    to save the figure object without clipping the dendrograms.

    To access the reordered row indices, use:
    clustergrid.dendrogram_row.reordered_ind

    Column indices, use: clustergrid.dendrogram_col.reordered_ind

    Examples
    --------
    Soon to come with figures. In the meanwile, see
    https://seaborn.pydata.org/generated/seaborn.clustermap.html.

    >>> import scanpy.api as sc
    >>> adata = sc.datasets.krumsiek11()
    >>> sc.pl.clustermap(adata, obs_keys='cell_type')
    """
    if not isinstance(obs_keys, (str, type(None))):
        raise ValueError('Currently, only a single key is supported.')
    sanitize_anndata(adata)
    if use_raw is None and adata.raw is not None: use_raw = True
    X = adata.raw.X if use_raw else adata.X
    if issparse(X):
        X = X.toarray()
    df = pd.DataFrame(X, index=adata.obs_names, columns=adata.var_names)
    if obs_keys is not None:
        row_colors = adata.obs[obs_keys]
        utils.add_colors_for_categorical_sample_annotation(adata, obs_keys)
        # do this more efficiently... just a quick solution
        lut = dict(zip(
            row_colors.cat.categories,
            adata.uns[obs_keys + '_colors']))
        row_colors = adata.obs[obs_keys].map(lut)
        g = sns.clustermap(df, row_colors=row_colors, **kwds)
    else:
        g = sns.clustermap(df, **kwds)
    show = settings.autoshow if show is None else show
    if show: pl.show()
    else: return g


@doc_params(show_save_ax=doc_show_save_ax, common_plot_args=doc_common_plot_args)
def stacked_violin(adata, var_names, groupby=None, log=False, use_raw=None, num_categories=7,
                   figsize=None,  dendrogram=False, gene_symbols=None,
                   var_group_positions=None, var_group_labels=None,
                   var_group_rotation=None, layer=None, stripplot=False, jitter=False, size=1,
                   scale='width', order=None, swap_axes=False, show=None, save=None,
                   row_palette='muted', **kwds):
    """\
    Stacked violin plots.

    Makes a compact image composed of individual violin plots (from `seaborn.violinplot`)
    stacked on top of each other. Useful to visualize gene expression per cluster.

    Wraps `seaborn.violinplot` for :class:`~anndata.AnnData`.

    Parameters
    ----------
    {common_plot_args}
    stripplot : `bool` optional (default: `True`)
        Add a stripplot on top of the violin plot.
        See `seaborn.stripplot`.
    jitter : `float` or `bool`, optional (default: `True`)
        Add jitter to the stripplot (only when stripplot is True)
        See `seaborn.stripplot`.
    size : int, optional (default: 1)
        Size of the jitter points.
    order : list of str, optional (default: `True`)
        Order in which to show the categories.
    scale : {{'area', 'count', 'width'}}, optional (default: 'width')
        The method used to scale the width of each violin. If 'area', each
        violin will have the same area. If 'count', the width of the violins
        will be scaled by the number of observations in that bin. If 'width',
        each violin will have the same width.
    row_palette: `str` (default: `muted`)
        The row palette determines the colors to use in each of the stacked violin plots. The value
        should be a valid seaborn palette name or a valic matplotlib colormap
        (see https://seaborn.pydata.org/generated/seaborn.color_palette.html). Alternatively,
        a single color name or hex value can be passed. E.g. 'red' or '#cc33ff'
    swap_axes: `bool`, optional (default: `False`)
         By default, the x axis contains `var_names` (e.g. genes) and the y axis the `groupby` categories.
         By setting `swap_axes` then x are the `groupby` categories and y the `var_names`. When swapping
         axes var_group_positions are no longer used
    {show_save_ax}
    **kwds : keyword arguments
        Are passed to `seaborn.violinplot`.

    Returns
    -------
    List of `matplotlib.Axes`

    Examples
    -------
    >>> adata = sc.datasets.pbmc68k_reduced()
    >>> sc.pl.stacked_violin(adata, ['C1QA', 'PSAP', 'CD79A', 'CD79B', 'CST3', 'LYZ'],
    ...                      groupby='bulk_labels', dendrogram=True)

    """
    if use_raw is None and adata.raw is not None: use_raw = True
    has_var_groups = True if var_group_positions is not None and len(var_group_positions) > 0 else False
    if isinstance(var_names, str):
        var_names = [var_names]
    categories, obs_tidy = _prepare_dataframe(adata, var_names, groupby, use_raw, log, num_categories,
                                              gene_symbols=gene_symbols, layer=layer)

    if 'color' in kwds:
        row_palette = kwds['color']
        # remove color from kwds in case is set to avoid an error caused by
        # double parameters
        del (kwds['color'])
    if 'linewidth' not in kwds:
        # for the tiny violin plots used, is best
        # to use a thin lindwidth.
        kwds['linewidth'] = 0.5
    if groupby is None or len(categories) <= 1:
        # dendrogram can only be computed  between groupby categories
        dendrogram = False

    if dendrogram:
        dendro_data = _reorder_categories_after_dendrogram(adata, groupby, dendrogram,
                                                           var_names=var_names,
                                                           var_group_labels=var_group_labels,
                                                           var_group_positions=var_group_positions)

        var_group_labels = dendro_data['var_group_labels']
        var_group_positions = dendro_data['var_group_positions']

        # reorder obs_tidy
        if dendro_data['var_names_idx_ordered'] is not None:
            obs_tidy = obs_tidy.iloc[:, dendro_data['var_names_idx_ordered']]
            var_names = [var_names[x] for x in dendro_data['var_names_idx_ordered']]

        obs_tidy.index = obs_tidy.index.reorder_categories(
            [categories[x] for x in dendro_data['categories_idx_ordered']], ordered=True)
        categories = [categories[x] for x in dendro_data['categories_idx_ordered']]

    global count
    count = 0

    def rename_cols_to_int(value):
        global count
        count += 1
        return count

    # All columns should have a unique name, otherwise the
    # pd.melt object that is passed to seaborn will merge non-unique columns.
    # Here, I simply rename the columns using a count from 1..n using the
    # mapping function `rename_cols_to_int` to solve the problem.
    obs_tidy.rename(rename_cols_to_int, axis='columns', inplace=True)

    if not swap_axes:
        # plot image in which x = var_names and y = groupby categories

        dendro_width = 1.4 if dendrogram else 0

        if figsize is None:
            height = len(categories) * 0.2 + 3
            width = len(var_names) * 0.2 + 1 + dendro_width
        else:
            width, height = figsize

        num_rows = len(categories)
        height_ratios = None
        if has_var_groups:
            # add some space in case 'brackets' want to be plotted on top of the image
            num_rows += 2  # +2 to add the row for the brackets and a spacer
            height_ratios = [0.2, 0.05] + [float(height) / len(categories)] * len(categories)
            categories = [None, None] + list(categories)
        fig = pl.figure(figsize=(width, height))

        # define a layout of nrows = len(categories) rows x 2 columns
        # each row is one violin plot. Second column is reserved for dendrogram (if any)
        # if var_group_positions is defined, a new row is added
        axs = gridspec.GridSpec(nrows=num_rows, ncols=2, height_ratios=height_ratios,
                                width_ratios=[width, dendro_width], wspace=0.08)
        axs_list = []
        if dendrogram:
            first_plot_idx = 1 if has_var_groups else 0
            dendro_ax = fig.add_subplot(axs[first_plot_idx:, 1])
            _plot_dendrogram(dendro_ax, adata, groupby, dendrogram_key=dendrogram)
            axs_list.append(dendro_ax)
        ax0 = None
        if is_color_like(row_palette):
            row_colors = [row_palette] * len(categories)
        else:
            row_colors = sns.color_palette(row_palette, n_colors=len(categories))
        for idx in range(num_rows)[::-1]:  # iterate in reverse to start on the bottom plot
                                           # this facilitates adding the brackets plot (if
                                           # needed) by sharing the x axis with a previous
                                           # violing plot.
            category = categories[idx]
            if has_var_groups and idx <= 1:
                # if var_group_positions is given, axs[0] and axs[1] are the location for the
                # brackets and a spacer (axs[1])
                if idx == 0:
                    brackets_ax = fig.add_subplot(axs[0], sharex=ax0)
                    _plot_gene_groups_brackets(brackets_ax, group_positions=var_group_positions,
                                               group_labels=var_group_labels,
                                               rotation=var_group_rotation)

                continue

            df = pd.melt(obs_tidy[obs_tidy.index == category], value_vars=obs_tidy.columns)
            if ax0 is None:
                ax = fig.add_subplot(axs[idx, 0])
                ax0 = ax

            else:
                ax = fig.add_subplot(axs[idx, 0])

            axs_list.append(ax)

            ax = sns.violinplot('variable', y='value', data=df, inner=None, order=order,
                                orient='vertical', scale=scale, ax=ax, color=row_colors[idx], **kwds)

            if stripplot:
                ax = sns.stripplot('variable', y='value', data=df, order=order,
                                   jitter=jitter, color='black', size=size, ax=ax)

            # remove the grids because in such a compact plot are unnecessary
            ax.grid(False)

            ax.tick_params(axis='y', left=False, right=True, labelright=True,
                           labelleft=False, labelsize='x-small', length=1, pad=1)

            ax.set_ylabel(category, rotation=0, fontsize='small', labelpad=8, ha='right', va='center')
            ax.set_xlabel('')
            if log:
                ax.set_yscale('log')

            if idx < num_rows - 1:
                # remove the xticks labels except for the last processed plot (first from bottom-up).
                # Because the plots share the x axis it is redundant and less compact to plot the
                # axis ticks and labels for each plot
                ax.set_xticklabels([])
                ax.tick_params(axis='x', bottom=False, top=False, labeltop=False, labelbottom=False)
            else:
                ax.set_xticklabels(var_names)

        ax0.tick_params(axis='x', labelrotation=90, labelsize='small')

    else:
        # plot image in which x = group by and y = var_names
        dendro_height = 3 if dendrogram else 0
        vargroups_width = 0.45 if has_var_groups else 0
        if figsize is None:
            height = len(var_names) * 0.3 + dendro_height
            width = len(categories) * 0.4 + vargroups_width
        else:
            width, height = figsize

        fig = pl.figure(figsize=(width, height))

        # define a layout of nrows = var_names x 1 columns
        # if plot dendrogram a row is added
        # each row is one violin plot.
        num_rows = len(var_names) + 1 # +1 to account for dendrogram
        height_ratios = [dendro_height] + ([1] * len(var_names))

        axs = gridspec.GridSpec(nrows=num_rows, ncols=2,
                                height_ratios=height_ratios, wspace=0.2,
                                width_ratios=[width - vargroups_width, vargroups_width])

        axs_list = []
        if dendrogram:
            dendro_ax = fig.add_subplot(axs[0])
            _plot_dendrogram(dendro_ax, adata, groupby, orientation='top', dendrogram_key=dendrogram)
            axs_list.append(dendro_ax)
        first_ax = None
        if is_color_like(row_palette):
            row_colors = [row_palette] * len(var_names)
        else:
            row_colors = sns.color_palette(row_palette, n_colors=len(var_names))
        for idx, y in enumerate(obs_tidy.columns):
            ax_idx = idx + 1  # +1 to account that idx 0 is the dendrogram
            if first_ax is None:
                ax = fig.add_subplot(axs[ax_idx, 0])
                first_ax = ax
            else:
                ax = fig.add_subplot(axs[ax_idx, 0])
            axs_list.append(ax)
            ax = sns.violinplot(x=obs_tidy.index, y=y, data=obs_tidy, inner=None, order=order,
                                orient='vertical', scale=scale, ax=ax, color=row_colors[idx], **kwds)
            if stripplot:
                ax = sns.stripplot(x=obs_tidy.index, y=y, data=obs_tidy, order=order,
                                   jitter=jitter, color='black', size=size, ax=ax)

            ax.set_ylabel(var_names[idx], rotation=0, fontsize='small', labelpad=8, ha='right', va='center')
            # remove the grids because in such a compact plot are unnecessary
            ax.grid(False)
            ax.tick_params(axis='y', right=True, labelright=True, left=False,
                           labelleft=False, labelrotation=0, labelsize='x-small')
            ax.tick_params(axis='x', labelsize='small')

            # remove the xticks labels except for the last processed plot (first from bottom-up).
            # Because the plots share the x axis it is redundant and less compact to plot the
            # axis for each plot
            if idx < len(var_names) - 1:
                ax.tick_params(labelbottom=False, labeltop=False, bottom=False, top=False)
                ax.set_xlabel('')
            if log:
                ax.set_yscale('log')

            if max([len(x) for x in categories]) > 1:
                ax.tick_params(axis='x', labelrotation=90)

        if has_var_groups:
            start = 1 if dendrogram else 0
            gene_groups_ax = fig.add_subplot(axs[start:, 1])
            arr = []
            for idx, pos in enumerate(var_group_positions):
                arr += [idx] * (pos[1]+1 - pos[0])
            _plot_gene_groups_brackets(gene_groups_ax, var_group_positions, var_group_labels,
                                       left_adjustment=0.3, right_adjustment=0.7, orientation='right')
            gene_groups_ax.set_ylim(len(var_names), 0)
            axs_list.append(gene_groups_ax)

    # remove the spacing between subplots
    pl.subplots_adjust(wspace=0, hspace=0)

    utils.savefig_or_show('stacked_violin', show=show, save=save)

    return axs_list


@doc_params(show_save_ax=doc_show_save_ax, common_plot_args=doc_common_plot_args)
def heatmap(adata, var_names, groupby=None, use_raw=None, log=False, num_categories=7,
            dendrogram=False, gene_symbols=None, var_group_positions=None, var_group_labels=None,
            var_group_rotation=None, layer=None, swap_axes=False, show_gene_labels=None, show=None, save=None, figsize=None, **kwds):
    """\
    Heatmap of the expression values of genes.

    If `groupby` is given, the heatmap is ordered by the respective group. For
    example, a list of marker genes can be plotted, ordered by clustering. If
    the `groupby` observation annotation is not categorical the observation
    annotation is turned into a categorical by binning the data into the number
    specified in `num_categories`.

    Parameters
    ----------
    {common_plot_args}
    swap_axes: `bool`, optional (default: `False`)
         By default, the x axis contains `var_names` (e.g. genes) and the y axis the `groupby`
         categories (if any). By setting `swap_axes` then x are the `groupby` categories and y the `var_names`.
    show_gene_labels: `bool`, optional (default: `None`).
         By default gene labels are shown when there are 50 or less genes. Otherwise the labels are removed.
    {show_save_ax}
    **kwds : keyword arguments
        Are passed to `matplotlib.imshow`.

    Returns
    -------
    List of `matplotlib.Axes`

    Examples
    -------
    >>> adata = sc.datasets.pbmc68k_reduced()
    >>> sc.pl.heatmap(adata, ['C1QA', 'PSAP', 'CD79A', 'CD79B', 'CST3', 'LYZ'],
    ...               groupby='bulk_labels', dendrogram=True, swap_axes=True)
    """
    if use_raw is None and adata.raw is not None: use_raw = True
    if isinstance(var_names, str):
        var_names = [var_names]
    if not use_raw and layer is None:
        # this most likely will used a scaled version of the data
        # and thus is better to use a diverging scale
        param_set = False
        if 'vmin' not in kwds:
            kwds['vmin'] = -3
            param_set = True
        if 'vmax' not in kwds:
            kwds['vmax'] = 3
            param_set = True
        if 'cmap' not in kwds:
            kwds['cmap'] = 'bwr'
            param_set = True
        if param_set:
            logg.info('Divergent color map has been automatically set to plot non-raw data. Use '
                      '`vmin`, `vmax` and `cmap` to adjust the plot.')

    categories, obs_tidy = _prepare_dataframe(adata, var_names, groupby, use_raw, log, num_categories,
                                              gene_symbols=gene_symbols, layer=layer)

    if groupby is None or len(categories) <= 1:
        categorical = False
        # dendrogram can only be computed  between groupby categories
        dendrogram = False
    else:
        categorical = True
        # get categories colors:
        if groupby + "_colors" in adata.uns:
            groupby_colors = adata.uns[groupby + "_colors"]
        else:
            groupby_colors = None

    if dendrogram:
        dendro_data = _reorder_categories_after_dendrogram(adata, groupby, dendrogram,
                                                           var_names=var_names,
                                                           var_group_labels=var_group_labels,
                                                           var_group_positions=var_group_positions)

        var_group_labels = dendro_data['var_group_labels']
        var_group_positions = dendro_data['var_group_positions']

        # reorder obs_tidy
        if dendro_data['var_names_idx_ordered'] is not None:
            obs_tidy = obs_tidy.iloc[:, dendro_data['var_names_idx_ordered']]
            var_names = [var_names[x] for x in dendro_data['var_names_idx_ordered']]

        obs_tidy.index = obs_tidy.index.reorder_categories(
            [categories[x] for x in dendro_data['categories_idx_ordered']], ordered=True)

        # reorder groupby colors
        if groupby_colors is not None:
            groupby_colors = [groupby_colors[x] for x in dendro_data['categories_idx_ordered']]

    if show_gene_labels is None:
        if len(var_names) <= 50:
            show_gene_labels = True
        else:
            show_gene_labels = False
            logg.warn('Gene labels are not shown when more than 50 genes are visualized. To show '
                      'gene labels set `show_gene_labels=True`')
    if categorical:
        obs_tidy = obs_tidy.sort_index()

    goal_points = 1000
    obs_tidy = _reduce_and_smooth(obs_tidy, goal_points)
    colorbar_width = 0.2

    if not swap_axes:
        # define a layout of 2 rows x 4 columns
        # first row is for 'brackets' (if no brackets needed, the height of this row is zero)
        # second row is for main content. This second row is divided into three axes:
        #   first ax is for the categories defined by `groupby`
        #   second ax is for the heatmap
        #   third ax is for the dendrogram
        #   fourth ax is for colorbar

        dendro_width = 1 if dendrogram else 0
        groupby_width = 0.2 if categorical else 0
        if figsize is None:
            height = 6
            if show_gene_labels:
                heatmap_width = len(var_names) * 0.3
            else:
                heatmap_width = 8
            width = heatmap_width + dendro_width + groupby_width
        else:
            width, height = figsize
            heatmap_width = width - (dendro_width + groupby_width)

        if var_group_positions is not None and len(var_group_positions) > 0:
            # add some space in case 'brackets' want to be plotted on top of the image
            height_ratios = [0.15, height]
        else:
            height_ratios = [0, height]

        width_ratios = [groupby_width, heatmap_width, dendro_width, colorbar_width]
        fig = pl.figure(figsize=(width, height))

        axs = gridspec.GridSpec(nrows=2, ncols=4, width_ratios=width_ratios, wspace=0.15 / width,
                                hspace=0.13 / height, height_ratios=height_ratios)

        heatmap_ax = fig.add_subplot(axs[1, 1])
        im = heatmap_ax.imshow(obs_tidy.values, aspect='auto', **kwds)
        heatmap_ax.set_ylim(obs_tidy.shape[0] - 0.5, -0.5)
        heatmap_ax.set_xlim(-0.5, obs_tidy.shape[1] - 0.5)
        heatmap_ax.tick_params(axis='y', left=False, labelleft=False)
        heatmap_ax.set_ylabel('')
        heatmap_ax.grid(False)

        # sns.heatmap(obs_tidy, yticklabels="auto", ax=heatmap_ax, cbar_ax=heatmap_cbar_ax, **kwds)
        if show_gene_labels:
            heatmap_ax.tick_params(axis='x', labelsize='small')
            heatmap_ax.set_xticks(np.arange(len(var_names)))
            heatmap_ax.set_xticklabels(var_names, rotation=90)
        else:
            heatmap_ax.tick_params(axis='x', labelbottom=False, bottom=False)

        # plot colorbar
        _plot_colorbar(im, fig, axs[1, 3])

        if categorical:
            groupby_ax = fig.add_subplot(axs[1, 0])
            ticks, labels, groupby_cmap, norm = _plot_categories_as_colorblocks(groupby_ax, obs_tidy,
                                                                          colors=groupby_colors, orientation='left')

            # add lines to main heatmap
            line_positions = np.cumsum(obs_tidy.index.value_counts(sort=False))[:-1]
            heatmap_ax.hlines(line_positions, -1, len(var_names) + 1, lw=0.5)

        if dendrogram:
            dendro_ax = fig.add_subplot(axs[1, 2], sharey=heatmap_ax)
            _plot_dendrogram(dendro_ax, adata, groupby, ticks=ticks, dendrogram_key=dendrogram)

        # plot group legends on top of heatmap_ax (if given)
        if var_group_positions is not None and len(var_group_positions) > 0:
            gene_groups_ax = fig.add_subplot(axs[0, 1], sharex=heatmap_ax)
            _plot_gene_groups_brackets(gene_groups_ax, group_positions=var_group_positions,
                                       group_labels=var_group_labels, rotation=var_group_rotation,
                                       left_adjustment=-0.3, right_adjustment=0.3)

    # swap axes case
    else:
        # define a layout of 3 rows x 3 columns
        # The first row is for the dendrogram (if not dendrogram height is zero)
        # second row is for main content. This col is divided into three axes:
        #   first ax is for the heatmap
        #   second ax is for 'brackets' if any (othwerise width is zero)
        #   third ax is for colorbar

        dendro_height = 0.8 if dendrogram else 0
        groupby_height = 0.13 if categorical else 0
        if figsize is None:
            if show_gene_labels:
                heatmap_height = len(var_names) * 0.18
            else:
                heatmap_height = 4
            width = 10
            height = heatmap_height + dendro_height + groupby_height  # +2 to account for labels
        else:
            width, height = figsize
            heatmap_height = height - (dendro_height + groupby_height)

        height_ratios = [dendro_height, heatmap_height, groupby_height]

        if var_group_positions is not None and len(var_group_positions) > 0:
            # add some space in case 'brackets' want to be plotted on top of the image
            width_ratios = [width, 0.14, colorbar_width]
        else:
            width_ratios = [width, 0, colorbar_width]

        fig = pl.figure(figsize=(width, height))
        axs = gridspec.GridSpec(nrows=3, ncols=3, wspace=0.25 / width,
                                hspace=0.3 / height,
                                width_ratios=width_ratios,
                                height_ratios=height_ratios)

        # plot heatmap
        heatmap_ax = fig.add_subplot(axs[1, 0])

        im = heatmap_ax.imshow(obs_tidy.T.values, aspect='auto', **kwds)
        heatmap_ax.set_xlim(0, obs_tidy.shape[0])
        heatmap_ax.set_ylim(obs_tidy.shape[1] - 0.5, -0.5)
        heatmap_ax.tick_params(axis='x', bottom=False, labelbottom=False)
        heatmap_ax.set_xlabel('')
        heatmap_ax.grid(False)
        if show_gene_labels:
            heatmap_ax.tick_params(axis='y', labelsize='small', length=1)
            heatmap_ax.set_yticks(np.arange(len(var_names)))
            heatmap_ax.set_yticklabels(var_names, rotation=0)
        else:
            heatmap_ax.tick_params(axis='y', labelleft=False, left=False)

        if categorical:
            groupby_ax = fig.add_subplot(axs[2, 0])
            ticks, labels, groupby_cmap, norm = _plot_categories_as_colorblocks(groupby_ax, obs_tidy, colors=groupby_colors,
                                                                          orientation='bottom')
            # add lines to main heatmap
            line_positions = np.cumsum(obs_tidy.index.value_counts(sort=False))[:-1]
            heatmap_ax.vlines(line_positions, -1, len(var_names) + 1, lw=0.5)

        if dendrogram:
            dendro_ax = fig.add_subplot(axs[0, 0], sharex=heatmap_ax)
            _plot_dendrogram(dendro_ax, adata, groupby, dendrogram_key=dendrogram, ticks=ticks, orientation='top')

        # plot group legends next to the heatmap_ax (if given)
        if var_group_positions is not None and len(var_group_positions) > 0:
            gene_groups_ax = fig.add_subplot(axs[1, 1])
            arr = []
            for idx, pos in enumerate(var_group_positions):
                arr += [idx] * (pos[1]+1 - pos[0])

            gene_groups_ax.imshow(np.matrix(arr).T, aspect='auto', cmap=groupby_cmap, norm=norm)
            gene_groups_ax.axis('off')

        # plot colorbar
        _plot_colorbar(im, fig, axs[1, 2])

    utils.savefig_or_show('heatmap', show=show, save=save)

    return axs


@doc_params(show_save_ax=doc_show_save_ax, common_plot_args=doc_common_plot_args)
def dotplot(adata, var_names, groupby=None, use_raw=None, log=False, num_categories=7,
            color_map='Reds', dot_max=None, dot_min=None, figsize=None, dendrogram=False,
            gene_symbols=None, var_group_positions=None,
            var_group_labels=None, var_group_rotation=None, layer=None, show=None, save=None, **kwds):
    """\
    Makes a *dot plot* of the expression values of `var_names`.

    For each var_name and each `groupby` category a dot is plotted. Each dot
    represents two values: mean expression within each category (visualized by
    color) and fraction of cells expressing the var_name in the
    category. (visualized by the size of the dot).  If groupby is not given, the
    dotplot assumes that all data belongs to a single category. A gene is not
    considered expressed if the expression value in the adata (or adata.raw) is
    equal to zero.

    For instance, for each marker gene, the mean value and the percentage of cells
    expressing the gene can be visualized for each cluster.

    Parameters
    ----------
    {common_plot_args}
    color_map : `str`, optional (default: `Reds`)
        String denoting matplotlib color map.
    dot_max : `float` optional (default: `None`)
        If none, the maximum dot size is set to the maximum fraction value found (e.g. 0.6). If given,
        the value should be a number between 0 and 1. All fractions larger than dot_max are clipped to
        this value.
    dot_min : `float` optional (default: `None`)
        If none, the minimum dot size is set to 0. If given,
        the value should be a number between 0 and 1. All fractions smaller than dot_min are clipped to
        this value.

    {show_save_ax}
    **kwds : keyword arguments
        Are passed to `matplotlib.pyplot.scatter`.

    Returns
    -------
    List of `matplotlib.Axes`

    Examples
    -------
    >>> adata = sc.datasets.pbmc68k_reduced()
    >>> sc.pl.dotplot(adata, ['C1QA', 'PSAP', 'CD79A', 'CD79B', 'CST3', 'LYZ'],
    ...               groupby='bulk_labels', dendrogram=True)
    """
    if use_raw is None and adata.raw is not None: use_raw = True
    if isinstance(var_names, str):
        var_names = [var_names]
    categories, obs_tidy = _prepare_dataframe(adata, var_names, groupby, use_raw, log, num_categories,
                                              layer=layer, gene_symbols=gene_symbols)

    # for if category defined by groupby (if any) compute for each var_name
    # 1. the mean value over the category
    # 2. the fraction of cells in the category having a value > 0

    # 1. compute mean value
    mean_obs = obs_tidy.groupby(level=0).mean()

    # 2. compute fraction of cells having value >0
    # transform obs_tidy into boolean matrix
    obs_bool = obs_tidy.astype(bool)

    # compute the sum per group which in the boolean matrix this is the number
    # of values >0, and divide the result by the total number of values in the group
    # (given by `count()`)
    fraction_obs = obs_bool.groupby(level=0).sum() / obs_bool.groupby(level=0).count()

    dendro_width = 0.8 if dendrogram else 0
    colorbar_width = 0.2
    colorbar_width_spacer = 0.5
    size_legend_width = 0.25
    if figsize is None:
        height = len(categories) * 0.3 + 1  # +1 for labels
        # if the number of categories is small (eg 1 or 2) use
        # a larger height
        height = max([1.5, height])
        heatmap_width = len(var_names) * 0.35
        width = heatmap_width + colorbar_width + size_legend_width + dendro_width + colorbar_width_spacer
    else:
        width, height = figsize
        heatmap_width = width - (colorbar_width + size_legend_width + dendro_width + colorbar_width_spacer)

    # colorbar ax width should not change with differences in the width of the image
    # otherwise can become too small

    if var_group_positions is not None and len(var_group_positions) > 0:
        # add some space in case 'brackets' want to be plotted on top of the image
        height_ratios = [0.5, 10]
    else:
        height_ratios = [0, 10.5]

    # define a layout of 2 rows x 5 columns
    # first row is for 'brackets' (if no brackets needed, the height of this row is zero)
    # second row is for main content. This second row
    # is divided into 4 axes:
    #   first ax is for the main figure
    #   second ax is for dendrogram (if present)
    #   third ax is for the color bar legend
    #   fourth ax is for an spacer that avoids the ticks
    #             from the color bar to be hidden beneath the size lengend axis
    #   fifth ax is to plot the size legend
    fig = pl.figure(figsize=(width, height))
    axs = gridspec.GridSpec(nrows=2, ncols=5, wspace=0.02, hspace=0.04,
                            width_ratios=[heatmap_width, dendro_width, colorbar_width, colorbar_width_spacer, size_legend_width],
                            height_ratios=height_ratios)
    if len(categories) < 4:
        # when few categories are shown, the colorbar and size legend
        # need to be larger than the main plot, otherwise they would look
        # compressed. For this, the dotplot ax is split into two:
        axs2 = gridspec.GridSpecFromSubplotSpec(2, 1, subplot_spec=axs[1, 0],
                                                height_ratios=[len(categories) * 0.3, 1])
        dot_ax = fig.add_subplot(axs2[0])
    else:
        dot_ax = fig.add_subplot(axs[1, 0])

    color_legend = fig.add_subplot(axs[1, 2])

    if groupby is None or len(categories) <= 1:
        # dendrogram can only be computed  between groupby categories
        dendrogram = False

    if dendrogram:
        dendro_data = _reorder_categories_after_dendrogram(adata, groupby, dendrogram,
                                                           var_names=var_names,
                                                           var_group_labels=var_group_labels,
                                                           var_group_positions=var_group_positions)

        var_group_labels = dendro_data['var_group_labels']
        var_group_positions = dendro_data['var_group_positions']

        # reorder matrix
        if dendro_data['var_names_idx_ordered'] is not None:
            # reorder columns (usually genes) if needed. This only happens when
            # var_group_positions and var_group_labels is set
            mean_obs = mean_obs.iloc[:,dendro_data['var_names_idx_ordered']]
            fraction_obs = fraction_obs.iloc[:, dendro_data['var_names_idx_ordered']]

        # reorder rows (categories) to match the dendrogram order
        mean_obs = mean_obs.iloc[dendro_data['categories_idx_ordered'], :]
        fraction_obs = fraction_obs.iloc[dendro_data['categories_idx_ordered'], :]

        y_ticks = range(mean_obs.shape[0])
        dendro_ax = fig.add_subplot(axs[1, 1], sharey=dot_ax)
        _plot_dendrogram(dendro_ax, adata, groupby, dendrogram_key=dendrogram, ticks=y_ticks)

    # to keep the size_legen of about the same height, irrespective
    # of the number of categories, the fourth ax is subdivided into two parts
    size_legend_height = min(1.3, height)
    # wspace is proportional to the width but a constant value is
    # needed such that the spacing is the same for thinner or wider images.
    wspace = 10.5 / width
    axs3 = gridspec.GridSpecFromSubplotSpec(2, 1, subplot_spec=axs[1, 4], wspace=wspace,
                                            height_ratios=[size_legend_height / height,
                                                           (height - size_legend_height) / height])
    # make scatter plot in which
    # x = var_names
    # y = groupby category
    # size = fraction
    # color = mean expression

    y, x = np.indices(mean_obs.shape)
    y = y.flatten()
    x = x.flatten()
    frac = fraction_obs.values.flatten()
    mean_flat = mean_obs.values.flatten()
    cmap = pl.get_cmap(color_map)
    if dot_max is None:
        dot_max = np.ceil(max(frac) * 10) / 10
    else:
        if dot_max < 0 or dot_max > 1:
            raise ValueError("`dot_max` value has to be between 0 and 1")
    if dot_min is None:
        dot_min = 0
    else:
        if dot_min < 0 or dot_min > 1:
            raise ValueError("`dot_min` value has to be between 0 and 1")

    if dot_min != 0 or dot_max != 1:
        # clip frac between dot_min and  dot_max
        frac = np.clip(frac, dot_min, dot_max)
        old_range = dot_max - dot_min
        # re-scale frac between 0 and 1
        frac = ((frac - dot_min) / old_range)

    size = (frac * 10) ** 2
    import matplotlib.colors

    normalize = matplotlib.colors.Normalize(vmin=kwds.get('vmin'), vmax=kwds.get('vmax'))
    colors = cmap(normalize(mean_flat))
    dot_ax.scatter(x, y, color=colors, s=size, cmap=cmap, norm=None, edgecolor='none', **kwds)
    y_ticks = range(mean_obs.shape[0])
    dot_ax.set_yticks(y_ticks)
    dot_ax.set_yticklabels([mean_obs.index[idx] for idx in y_ticks])

    x_ticks = range(mean_obs.shape[1])
    dot_ax.set_xticks(x_ticks)
    dot_ax.set_xticklabels([mean_obs.columns[idx] for idx in x_ticks], rotation=90)
    dot_ax.tick_params(axis='both', labelsize='small')
    dot_ax.grid(False)
    dot_ax.set_xlim(-0.5, len(var_names) + 0.5)
    dot_ax.set_ylabel(groupby)

    # to be consistent with the heatmap plot, is better to
    # invert the order of the y-axis, such that the first group is on
    # top
    ymin, ymax = dot_ax.get_ylim()
    dot_ax.set_ylim(ymax+0.5, ymin - 0.5)

    dot_ax.set_xlim(-1, len(var_names))

    # plot group legends on top of dot_ax (if given)
    if var_group_positions is not None and len(var_group_positions) > 0:
        gene_groups_ax = fig.add_subplot(axs[0, 0], sharex=dot_ax)
        _plot_gene_groups_brackets(gene_groups_ax, group_positions=var_group_positions,
                                   group_labels=var_group_labels,
                                   rotation=var_group_rotation)

    # plot colorbar
    import matplotlib.colorbar
    matplotlib.colorbar.ColorbarBase(color_legend, cmap=cmap, norm=normalize)

    # for the dot size legend, use step between dot_max and dot_min
    # based on how different they are.
    diff = dot_max - dot_min
    if 0.3 < diff <= 0.6:
        step = 0.1
    elif diff <= 0.3:
        step = 0.05
    else:
        step = 0.2
    # a descending range that is afterwards inverted is used
    # to guarantee that dot_max is in the legend.
    fracs_legends = np.arange(dot_max, dot_min, step * -1)[::-1]
    if dot_min != 0 or dot_max != 1:
        fracs_values = ((fracs_legends - dot_min) / old_range)
    else:
        fracs_values = fracs_legends
    size = (fracs_values * 10) ** 2
    color = [cmap(normalize(value)) for value in np.repeat(max(mean_flat) * 0.7, len(size))]

    # plot size bar
    size_legend = fig.add_subplot(axs3[0])

    size_legend.scatter(np.repeat(0, len(size)), range(len(size)), s=size, color=color)
    size_legend.set_yticks(range(len(size)))
    size_legend.set_yticklabels(["{:.0%}".format(x) for x in fracs_legends])

    size_legend.tick_params(axis='y', left=False, labelleft=False, labelright=True)

    # remove x ticks and labels
    size_legend.tick_params(axis='x', bottom=False, labelbottom=False)

    # remove surrounding lines
    size_legend.spines['right'].set_visible(False)
    size_legend.spines['top'].set_visible(False)
    size_legend.spines['left'].set_visible(False)
    size_legend.spines['bottom'].set_visible(False)
    size_legend.grid(False)

    ymin, ymax = size_legend.get_ylim()
    size_legend.set_ylim(ymin, ymax+0.5)

    utils.savefig_or_show('dotplot', show=show, save=save)
    return axs


@doc_params(show_save_ax=doc_show_save_ax, common_plot_args=doc_common_plot_args)
def matrixplot(adata, var_names, groupby=None, use_raw=None, log=False, num_categories=7,
<<<<<<< HEAD
               figsize=None, dendrogram=False, var_group_positions=None, var_group_labels=None,
               var_group_rotation=None, layer=None, standard_scale=None, swap_axes=False, show=None,
               save=None, **kwds):
=======
               figsize=None, dendrogram=False, gene_symbols=None, var_group_positions=None, var_group_labels=None,
               var_group_rotation=None, layer=None, swap_axes=False, show=None, save=None, **kwds):
>>>>>>> 77e34d70
    """\
    Creates a heatmap of the mean expression values per cluster of each var_names
    If groupby is not given, the matrixplot assumes that all data belongs to a single
    category.

    Parameters
    ----------
    {common_plot_args}
    standard_scale : {{'row', 'col'}}, optional (default: None)
        Whether or not to standardize that dimension, meaning for each row or column,
        subtract the minimum and divide each by its maximum.
    {show_save_ax}
    **kwds : keyword arguments
        Are passed to `matplotlib.pyplot.pcolor`.

    Returns
    -------
    List of `matplotlib.Axes`

    Examples
    --------
    >>> adata = sc.datasets.pbmc68k_reduced()
    >>> sc.pl.matrixplot(adata, ['C1QA', 'PSAP', 'CD79A', 'CD79B', 'CST3', 'LYZ'],
    ... groupby='bulk_labels', dendrogram=True)

    """

    if use_raw is None and adata.raw is not None: use_raw = True
    if isinstance(var_names, str):
        var_names = [var_names]
    if use_raw is False:
        # this most likely will used a scaled version of the data
        # and thus is better to use a diverging scale
        param_set = False
        if 'vmin' not in kwds:
            kwds['vmin'] = -3
            param_set = True
        if 'vmax' not in kwds:
            kwds['vmax'] = 3
            param_set = True
        if 'cmap' not in kwds:
            kwds['cmap'] = 'bwr'
            param_set = True
        if param_set:
            logg.info('Divergent color map has been automatically set to plot non-raw data. Use '
                      '`vmin`, `vmax` and `cmap` to adjust the plot.')

    categories, obs_tidy = _prepare_dataframe(adata, var_names, groupby, use_raw, log, num_categories,
                                              gene_symbols=gene_symbols, layer=layer)
    if groupby is None or len(categories) <= 1:
        # dendrogram can only be computed  between groupby categories
        dendrogram = False

    mean_obs = obs_tidy.groupby(level=0).mean()

    if standard_scale == 'row':
        mean_obs -= mean_obs.values.min(1).reshape(-1, 1)
        mean_obs /= mean_obs.values.max(1).reshape(-1, 1)
    elif standard_scale == 'col':
        mean_obs -= mean_obs.min(0)
        mean_obs /= mean_obs.max(0)
    elif standard_scale is None:
        pass
    else:
        logg.info('Unknown type for standard_scale, ignored')

    if dendrogram:
        dendro_data = _reorder_categories_after_dendrogram(adata, groupby, dendrogram,
                                                           var_names=var_names,
                                                           var_group_labels=var_group_labels,
                                                           var_group_positions=var_group_positions)

        var_group_labels = dendro_data['var_group_labels']
        var_group_positions = dendro_data['var_group_positions']

        # reorder matrix
        if dendro_data['var_names_idx_ordered'] is not None:
            # reorder columns (usually genes) if needed. This only happens when
            # var_group_positions and var_group_labels is set
            mean_obs = mean_obs.iloc[:,dendro_data['var_names_idx_ordered']]

        # reorder rows (categories) to match the dendrogram order
        mean_obs = mean_obs.iloc[dendro_data['categories_idx_ordered'], :]

    colorbar_width = 0.2

    if not swap_axes:
        dendro_width = 0.8 if dendrogram else 0
        if figsize is None:
            height = len(categories) * 0.2 + 1  # +1 for labels
            heatmap_width = len(var_names) * 0.32
            width = heatmap_width + dendro_width + colorbar_width  # +1.6 to account for the colorbar and  + 1 to account for labels
        else:
            width, height = figsize
            heatmap_width = width - (dendro_width + colorbar_width)

        if var_group_positions is not None and len(var_group_positions) > 0:
            # add some space in case 'brackets' want to be plotted on top of the image
            height_ratios = [0.5, 10]
            height += 0.5
        else:
            height_ratios = [0, 10.5]

        # define a layout of 2 rows x 3 columns
        # first row is for 'brackets' (if no brackets needed, the height of this row is zero)
        # second row is for main content. This second row
        # is divided into three axes:
        #   first ax is for the main matrix figure
        #   second ax is for the dendrogram
        #   third ax is for the color bar legend
        fig = pl.figure(figsize=(width, height))
        axs = gridspec.GridSpec(nrows=2, ncols=3, wspace=0.02, hspace=0.04,
                                width_ratios=[heatmap_width, dendro_width, colorbar_width],
                                height_ratios=height_ratios)

        matrix_ax = fig.add_subplot(axs[1, 0])
        y_ticks = np.arange(mean_obs.shape[0]) + 0.5
        matrix_ax.set_yticks(y_ticks)
        matrix_ax.set_yticklabels([mean_obs.index[idx] for idx in range(mean_obs.shape[0])])

        if dendrogram:
            dendro_ax = fig.add_subplot(axs[1, 1], sharey=matrix_ax)
            _plot_dendrogram(dendro_ax, adata, groupby, dendrogram_key=dendrogram, ticks=y_ticks)

        pc = matrix_ax.pcolor(mean_obs, edgecolor='gray', **kwds)

        # invert y axis to show categories ordered from top to bottom
        matrix_ax.set_ylim(mean_obs.shape[0], 0)

        x_ticks = np.arange(mean_obs.shape[1]) + 0.5
        matrix_ax.set_xticks(x_ticks)
        matrix_ax.set_xticklabels([mean_obs.columns[idx] for idx in range(mean_obs.shape[1])], rotation=90)
        matrix_ax.tick_params(axis='both', labelsize='small')
        matrix_ax.grid(False)
        matrix_ax.set_xlim(-0.5, len(var_names) + 0.5)
        matrix_ax.set_ylabel(groupby)
        matrix_ax.set_xlim(0, mean_obs.shape[1])

        # plot group legends on top of matrix_ax (if given)
        if var_group_positions is not None and len(var_group_positions) > 0:
            gene_groups_ax = fig.add_subplot(axs[0, 0], sharex=matrix_ax)
            _plot_gene_groups_brackets(gene_groups_ax, group_positions=var_group_positions,
                                       group_labels=var_group_labels, rotation=var_group_rotation,
                                       left_adjustment=0.2, right_adjustment=0.8)

        # plot colorbar
        _plot_colorbar(pc, fig, axs[1, 2])
    else:
        dendro_height = 0.5 if dendrogram else 0
        if var_group_positions is not None and len(var_group_positions) > 0:
            # add some space in case 'color blocks' want to be plotted on the right of the image
            vargroups_width = 0.4
        else:
            vargroups_width = 0

        if figsize is None:
            heatmap_height = len(var_names) * 0.2
            height = dendro_height + heatmap_height + 1  # +1 for labels
            heatmap_width = len(categories) * 0.3
            width = heatmap_width + vargroups_width + colorbar_width
        else:
            width, height = figsize
            heatmap_width = width - (vargroups_width + colorbar_width)
            heatmap_height = height - dendro_height

        # define a layout of 2 rows x 3 columns
        # first row is for 'dendrogram' (if no dendrogram is plotted, the height of this row is zero)
        # second row is for main content. This row
        # is divided into three axes:
        #   first ax is for the main matrix figure
        #   second ax is for the groupby categories (eg. brackets)
        #   third ax is for the color bar legend
        fig = pl.figure(figsize=(width, height))
        axs = gridspec.GridSpec(nrows=2, ncols=3, wspace=0.05, hspace=0.005,
                                width_ratios=[heatmap_width, vargroups_width, colorbar_width],
                                height_ratios=[dendro_height, heatmap_height])

        mean_obs = mean_obs.T
        matrix_ax = fig.add_subplot(axs[1, 0])
        pc = matrix_ax.pcolor(mean_obs, edgecolor='gray', **kwds)
        y_ticks = np.arange(mean_obs.shape[0]) + 0.5
        matrix_ax.set_yticks(y_ticks)
        matrix_ax.set_yticklabels([mean_obs.index[idx] for idx in range(mean_obs.shape[0])])

        x_ticks = np.arange(mean_obs.shape[1]) + 0.5
        matrix_ax.set_xticks(x_ticks)
        matrix_ax.set_xticklabels([mean_obs.columns[idx] for idx in range(mean_obs.shape[1])], rotation=90)
        matrix_ax.tick_params(axis='both', labelsize='small')
        matrix_ax.grid(False)
        matrix_ax.set_xlim(0, len(categories))
        matrix_ax.set_xlabel(groupby)
        # invert y axis to show var_names ordered from top to bottom
        matrix_ax.set_ylim(mean_obs.shape[0], 0)

        if dendrogram:
            dendro_ax = fig.add_subplot(axs[0, 0], sharex=matrix_ax)
            _plot_dendrogram(dendro_ax, adata, groupby, dendrogram_key=dendrogram, ticks=x_ticks, orientation='top')

        # plot group legends on top of matrix_ax (if given)
        if var_group_positions is not None and len(var_group_positions) > 0:
            gene_groups_ax = fig.add_subplot(axs[1, 1], sharey=matrix_ax)
            _plot_gene_groups_brackets(gene_groups_ax, group_positions=var_group_positions,
                                       group_labels=var_group_labels, rotation=var_group_rotation,
                                       left_adjustment=0.2, right_adjustment=0.8, orientation='right')

        # plot colorbar
        _plot_colorbar(pc, fig, axs[1, 2])

    utils.savefig_or_show('matrixplot', show=show, save=save)
    return axs


@doc_params(show_save_ax=doc_show_save_ax, common_plot_args=doc_common_plot_args)
def tracksplot(adata, var_names, groupby, use_raw=None, log=False,
               dendrogram=False, gene_symbols=None, var_group_positions=None, var_group_labels=None,
               layer=None, show=None, save=None, figsize=None, **kwds):
    """\
    In this type of plot each var_name is plotted as a filled line plot where the
    y values correspond to the var_name values and x is each of the cells. Best results
    are obtained when using raw counts that are not log.

    `groupby` is required to sort and order the values using the respective group
    and should be a categorical value.

    Parameters
    ----------
    {common_plot_args}
    {show_save_ax}
    **kwds : keyword arguments
        Are passed to `seaborn.heatmap`.

    Returns
    -------
    A list of `matplotlib.Axes`.

    Examples
    --------
    >>> adata = sc.datasets.pbmc68k_reduced()
    >>> sc.pl.tracksplot(adata, ['C1QA', 'PSAP', 'CD79A', 'CD79B', 'CST3', 'LYZ'],
    ...                  'bulk_labels', dendrogram=True)
    """

    if groupby not in adata.obs_keys() or adata.obs[groupby].dtype.name != 'category':
        raise ValueError('groupby has to be a valid categorical observation. Given value: {}, '
                         'valid categorical observations: {}'.
                         format(groupby, [x for x in adata.obs_keys() if adata.obs[x].dtype.name == 'category']))

    categories, obs_tidy = _prepare_dataframe(adata, var_names, groupby, use_raw, log, None,
                                              gene_symbols=gene_symbols, layer=layer)

    # get categories colors:
    if groupby + "_colors" not in adata.uns:
        from ._tools.scatterplots import _set_default_colors_for_categorical_obs
        _set_default_colors_for_categorical_obs(adata, groupby)

    groupby_colors = adata.uns[groupby + "_colors"]

    if dendrogram:
        # compute dendrogram if needed and reorder
        # rows and columns to match leaves order.
        dendro_data = _reorder_categories_after_dendrogram(adata, groupby, dendrogram,
                                                           var_names=var_names,
                                                           var_group_labels=var_group_labels,
                                                           var_group_positions=var_group_positions)
        # reorder obs_tidy
        if dendro_data['var_names_idx_ordered'] is not None:
            obs_tidy = obs_tidy.iloc[:, dendro_data['var_names_idx_ordered']]
            var_names = [var_names[x] for x in dendro_data['var_names_idx_ordered']]

        obs_tidy.index = obs_tidy.index.reorder_categories(
            [categories[x] for x in dendro_data['categories_idx_ordered']], ordered=True)
        categories = [categories[x] for x in dendro_data['categories_idx_ordered']]

        groupby_colors = [groupby_colors[x] for x in dendro_data['categories_idx_ordered']]

    obs_tidy = obs_tidy.sort_index()

    goal_points = 1000
    obs_tidy = _reduce_and_smooth(obs_tidy, goal_points)
    # obtain the start and end of each category and make
    # a list of ranges that will be used to plot a different
    # color
    cumsum = [0] + list(np.cumsum(obs_tidy.index.value_counts(sort=False)))
    x_values = [(x, y) for x, y in zip(cumsum[:-1], cumsum[1:])]

    dendro_height = 1 if dendrogram else 0

    groupby_height = 0.24
    num_rows = len(var_names) + 2  # +1 because of dendrogram on top and categories at bottom
    if figsize is None:
        width = 10
        track_height = 0.25
    else:
        width, height = figsize
        track_height = (height - (dendro_height + groupby_height)) / len(var_names)

    height_ratios = [dendro_height] + [track_height] * len(var_names) + [groupby_height]
    height = sum(height_ratios)

    obs_tidy = obs_tidy.T

    fig = pl.figure(figsize=(width, height))
    axs = gridspec.GridSpec(ncols=2, nrows=num_rows, wspace=0.3 / width,
                            hspace=0, height_ratios=height_ratios,
                            width_ratios=[width, 0.14])
    axs_list = []
    first_ax = None
    for idx, var in enumerate(var_names):
        ax_idx = idx + 1  # this is because of the dendrogram
        if first_ax is None:
            ax = fig.add_subplot(axs[ax_idx, 0])
            first_ax = ax
        else:
            ax = fig.add_subplot(axs[ax_idx,0], sharex=first_ax)
        axs_list.append(ax)
        for cat_idx, category in enumerate(categories):
            x_start, x_end = x_values[cat_idx]
            ax.fill_between(range(x_start, x_end), 0, obs_tidy.iloc[idx, x_start:x_end], lw=0.1, color=groupby_colors[cat_idx])

        # remove the xticks labels except for the last processed plot.
        # Because the plots share the x axis it is redundant and less compact to plot the
        # axis for each plot
        if idx < len(var_names) - 1:
            ax.tick_params(labelbottom=False, labeltop=False, bottom=False, top=False)
            ax.set_xlabel('')
        if log:
            ax.set_yscale('log')
        ax.spines['left'].set_visible(False)
        ax.spines['top'].set_visible(False)
        ax.spines['bottom'].set_visible(False)
        ax.grid(False)
        ymin, ymax = ax.get_ylim()
        ymax = int(ymax)
        ax.set_yticks([ymax])
        tt = ax.set_yticklabels([str(ymax)], ha='right', va='top')

        ax.tick_params(axis='y', labelsize='x-small', right=True, left=False, pad=-5,
                       which='both', labelright=True, labelleft=False, direction='in')
        ax.set_ylabel(var, rotation=0, fontsize='small', ha='right', va='bottom')
        ax.yaxis.set_label_coords(-0.005, 0.1)
    ax.set_xlim(0, x_end)
    ax.tick_params(axis='x', bottom=False, labelbottom=False)

    # the ax to plot the groupby categories is split to add a small space
    # between the rest of the plot and the categories
    axs2 = gridspec.GridSpecFromSubplotSpec(2, 1, subplot_spec=axs[num_rows - 1, 0],
                                            height_ratios=[1, 1])

    groupby_ax = fig.add_subplot(axs2[1])

    ticks, labels, groupby_cmap, norm = _plot_categories_as_colorblocks(groupby_ax, obs_tidy.T, colors=groupby_colors,
                                                                  orientation='bottom')
    # add lines to plot
    overlay_ax = fig.add_subplot(axs[1:-1, 0], sharex=first_ax)
    line_positions = np.cumsum(obs_tidy.T.index.value_counts(sort=False))[:-1]
    overlay_ax.vlines(line_positions, 0, 1, lw=0.5, linestyle="--")
    overlay_ax.axis('off')
    overlay_ax.set_ylim(0, 1)

    if dendrogram:
        dendro_ax = fig.add_subplot(axs[0], sharex=first_ax)
        _plot_dendrogram(dendro_ax, adata, groupby, dendrogram_key=dendrogram, orientation='top', ticks=ticks)
        axs_list.append(dendro_ax)

    if var_group_positions is not None and len(var_group_positions) > 0:
        gene_groups_ax = fig.add_subplot(axs[1:-1, 1])
        arr = []
        for idx, pos in enumerate(var_group_positions):
            arr += [idx] * (pos[1]+1 - pos[0])

        gene_groups_ax.imshow(np.matrix(arr).T, aspect='auto', cmap=groupby_cmap, norm=norm)
        gene_groups_ax.axis('off')
        axs_list.append(gene_groups_ax)

    utils.savefig_or_show('tracksplot', show=show, save=save)
    return axs_list


@doc_params(show_save_ax=doc_show_save_ax)
def dendrogram(adata, groupby, dendrogram_key=None, orientation='top', remove_labels=False,
               show=None, save=None):
    """
    Plots a dendrogram of the categories defined in `groupby`. See. :ref:`sc.tl.dendrogram`

    Parameters
    ----------
    adata : :class:`~anndata.AnnData`
    groupby : `str`
        Categorical data column used to create the dendrogram
    dendrogram_key : `str`, optional(default: `None`)
        Key under with the dendrogram information was stored.
        By default the dendrogram information is stored under .uns['dendrogram_' + groupby].
    orientation : `str`, optional(default: `top`)
        Options are `top`, `bottom`, `left`, and `right`. Only when `show_correlation` is False
    remove_labels : `bool`, optional(default: `False`)
    {show_save_ax}

    Returns
    -------

    Examples
    --------
    >>> adata = sc.datasets.pbmc68k_reduced()
    >>> sc.tl.dendrogram(adata, 'bulk_labels')
    >>> sc.pl.dendrogram(adata, 'bulk_labels')
    """
    fig, ax = pl.subplots()
    _plot_dendrogram(ax, adata, groupby, dendrogram_key=dendrogram_key,
                     remove_labels=remove_labels, orientation=orientation)

    utils.savefig_or_show('dendrogram', show=show, save=save)

    return ax


@doc_params(show_save_ax=doc_show_save_ax)
def correlation_matrix(adata, groupby, show_correlation_numbers=False, dendrogram=True, figsize=None,
                       show=None, save=None, **kwds):
    """

    Parameters
    ----------
    adata : :class:`~anndata.AnnData`
    groupby : `str`
        Categorical data column used to create the dendrogram
    show_correlation_numbers : `bool`, optional(default: `False`)
        If `show_correlation` is True, plot the correlation number on top of each cell.
    dendrogram: `bool` or `str`, optional (default: `False`)
        If True or a valid dendrogram key, a dendrogram based on the hierarchical clustering
        between the `groupby` categories is added. The dendrogram information is computed
        using :ref:`scanpy.tl.dendrogram`. If `tl.dendrogram` has not been called previously
        the function is called with default parameters.
    figsize : (`float`, `float`), optional (default: `None`)
        By default a figure size that aims to produce a squared correlation matrix plot is used.
        Format is (width, height)
    {show_save_ax}
    **kwds : keyword arguments
        Only if `show_correlation` is True: Are passed to `matplotlib.pyplot.pcolormesh` when plotting
        the correlation heatmap. Useful values to pas are `vmax`, `vmin` and `cmap`.

    Returns
    -------

    Examples
    --------
    >>> adata = sc.datasets.pbmc68k_reduced()
    >>> sc.tl.dendrogram(adata, 'bulk_labels')
    >>> sc.pl.correlation(adata, 'bulk_labels')
    """

    dendrogram_key = _get_dendrogram_key(adata, dendrogram, groupby)

    index = adata.uns[dendrogram_key]['categories_idx_ordered']
    corr_matrix = adata.uns[dendrogram_key]['correlation_matrix']
    # reorder matrix columns according to the dendrogram
    assert(len(index)) == corr_matrix.shape[0]
    corr_matrix = corr_matrix[index, :]
    corr_matrix = corr_matrix[:, index]
    num_rows = len(index)
    labels = list(adata.obs[groupby].cat.categories)

    colorbar_height = 0.2
    if dendrogram:
        dendrogram_width = 1.8
    else:
        dendrogram_width = 0
    if figsize is None:
        corr_matrix_height = num_rows * 0.6
        height = corr_matrix_height + colorbar_height
        width = corr_matrix_height + dendrogram_width
    else:
        width, height = figsize

    fig = pl.figure(figsize=(width, height))
    # layout with 2 rows and 2  columns:
    # row 1: dendrogram + correlation matrix
    # row 2: nothing + colormap bar (horizontal)
    gs = gridspec.GridSpec(nrows=2, ncols=2, width_ratios=[dendrogram_width, corr_matrix_height],
                           height_ratios=[corr_matrix_height, colorbar_height], wspace=0.01, hspace=0.05)

    axs = []
    corr_matrix_ax = fig.add_subplot(gs[1])
    if dendrogram:
        dendro_ax = fig.add_subplot(gs[0], sharey=corr_matrix_ax)
        _plot_dendrogram(dendro_ax, adata, groupby, dendrogram_key=dendrogram_key,
                         remove_labels=True, orientation='left',
                         ticks=np.arange(corr_matrix .shape[0]) + 0.5)
        axs.append(dendro_ax)
    # define some default pcolormesh parameters
    if 'edge_color' not in kwds:
        if corr_matrix.shape[0] > 30:
            # when there are too many rows it is better to remove
            # the black lines surrounding the boxes in the heatmap
            kwds['edgecolors'] = 'none'
        else:
            kwds['edgecolors'] = 'black'
            kwds['linewidth'] = 0.01
    if 'vmax' not in kwds and 'vmin' not in kwds:
        kwds['vmax'] = 1
        kwds['vmin'] = -1
    if 'cmap' not in kwds:
        # by default use a diverget color map
        kwds['cmap'] = 'bwr'

    img_mat = corr_matrix_ax.pcolormesh(corr_matrix, **kwds)
    corr_matrix_ax.set_xlim(0, num_rows)
    corr_matrix_ax.set_ylim(0, num_rows)

    corr_matrix_ax.yaxis.tick_right()
    corr_matrix_ax.set_yticks(np.arange(corr_matrix .shape[0]) + 0.5)
    corr_matrix_ax.set_yticklabels(np.array(labels).astype('str')[index])

    corr_matrix_ax.xaxis.set_tick_params(labeltop=True)
    corr_matrix_ax.xaxis.set_tick_params(labelbottom=False)
    corr_matrix_ax.set_xticks(np.arange(corr_matrix .shape[0]) + 0.5)
    corr_matrix_ax.set_xticklabels(np.array(labels).astype('str')[index], rotation=45, ha='left')

    corr_matrix_ax.tick_params(
        axis='x',
        which='both',
        bottom=False,
        top=False)

    corr_matrix_ax.tick_params(
        axis='y',
        which='both',
        left=False,
        right=False)
    print(corr_matrix_ax.get_ylim())

    if show_correlation_numbers:
        for row in range(num_rows):
            for col in range(num_rows):
                corr_matrix_ax.text(row + 0.5, col + 0.5,
                              "{:.2f}".format(corr_matrix[row, col]),
                              ha='center', va='center')

    axs.append(corr_matrix_ax)

    # Plot colorbar
    colormap_ax = fig.add_subplot(gs[3])
    cobar = pl.colorbar(img_mat, cax=colormap_ax, orientation='horizontal')
    cobar.solids.set_edgecolor("face")
    axs.append(colormap_ax)

    return axs


def _prepare_dataframe(adata, var_names, groupby=None, use_raw=None, log=False,
                       num_categories=7, layer=None, gene_symbols=None):
    """
    Given the anndata object, prepares a data frame in which the row index are the categories
    defined by group by and the columns correspond to var_names.

    Parameters
    ----------
    adata : :class:`~anndata.AnnData`
        Annotated data matrix.
    var_names : `str` or list of `str`
        `var_names` should be a valid subset of  `adata.var_names`.
    groupby : `str` or `None`, optional (default: `None`)
        The key of the observation grouping to consider. It is expected that
        groupby is a categorical. If groupby is not a categorical observation,
        it would be subdivided into `num_categories`.
    log : `bool`, optional (default: `False`)
        Use the log of the values
    use_raw : `bool`, optional (default: `None`)
        Use `raw` attribute of `adata` if present.
    num_categories : `int`, optional (default: `7`)
        Only used if groupby observation is not categorical. This value
        determines the number of groups into which the groupby observation
        should be subdivided.
    gene_symbols : string, optional (default: `None`)
        Key for field in .var that stores gene symbols.

    Returns
    -------
    Tuple of `pandas.DataFrame` and list of categories.
    """
    from scipy.sparse import issparse
    sanitize_anndata(adata)
    if use_raw is None and adata.raw is not None: use_raw = True
    if isinstance(var_names, str):
        var_names = [var_names]

    if groupby is not None:
        if groupby not in adata.obs_keys():
            raise ValueError('groupby has to be a valid observation. Given value: {}, '
                             'valid observations: {}'.format(groupby, adata.obs_keys()))

    if gene_symbols is not None and gene_symbols in adata.var.columns:
        # translate gene_symbols to var_names
        # slow method but gives a meaningful error en case no gene symbol is found:
        translated_var_names = []
        for symbol in var_names:
            if symbol not in adata.var[gene_symbols].values:
                logg.error("Gene symbol {!r} not found in given gene_symbols column: {!r}".format(symbol, gene_symbols))
                return
            translated_var_names.append(adata.var[adata.var[gene_symbols] == symbol].index[0])
        symbols = var_names
        var_names = translated_var_names
    if layer is not None:
        if layer not in adata.layers.keys():
            raise KeyError('Selected layer: {} is not in the layers list. The list of '
                           'valid layers is: {}'.format(layer, adata.layers.keys()))
        matrix = adata[:, var_names].layers[layer]
    elif use_raw:
        matrix = adata.raw[:, var_names].X
    else:
        matrix = adata[:, var_names].X

    if issparse(matrix):
        matrix = matrix.toarray()
    if log:
        matrix = np.log1p(matrix)

    obs_tidy = pd.DataFrame(matrix, columns=var_names)
    if groupby is None:
        groupby = ''
        categorical = pd.Series(np.repeat('', len(obs_tidy))).astype('category')
    else:
        if not is_categorical_dtype(adata.obs[groupby]):
            # if the groupby column is not categorical, turn it into one
            # by subdividing into  `num_categories` categories
            categorical = pd.cut(adata.obs[groupby], num_categories)
        else:
            categorical = adata.obs[groupby]

    obs_tidy.set_index(categorical, groupby, inplace=True)
    if gene_symbols is not None:
        # translate the column names to the symbol names
        obs_tidy.rename(columns=dict([(var_names[x], symbols[x]) for x in range(len(var_names))]), inplace=True)
    categories = obs_tidy.index.categories

    return categories, obs_tidy


def _plot_gene_groups_brackets(gene_groups_ax, group_positions, group_labels,
                               left_adjustment=-0.3, right_adjustment=0.3, rotation=None, orientation='top'):
    """
    Draws brackets that represent groups of genes on the give axis.
    For best results, this axis is located on top of an image whose
    x axis contains gene names.

    The gene_groups_ax should share the x axis with the main ax.

    Eg: gene_groups_ax = fig.add_subplot(axs[0, 0], sharex=dot_ax)

    This function is used by dotplot, heatmap etc.

    Parameters
    ----------
    gene_groups_ax : matplotlib axis
        In this axis the gene marks are drawn
    group_positions : list of `tuples`
        Each item in the list, should contain the start and end position that the
        bracket should cover.
        Eg. [(0, 4), (5, 8)] means that there are two brackets, one for the var_names (eg genes)
        in positions 0-4 and other for positions 5-8
    group_labels :  list
        List of group labels
    left_adjustment : `float`
        adjustment to plot the bracket start slightly before or after the first gene position.
        If the value is negative the start is moved before.
    right_adjustment : `float`
        adjustment to plot the bracket end slightly before or after the last gene position
        If the value is negative the start is moved before.
    rotation : `float` (default None)
        rotation degrees for the labels. If not given, small labels (<4 characters) are not
        rotated, otherwise, they are rotated 90 degrees
    orientation : `str` (default `top`)
        location of the brackets. Either `top` or `right`
    Returns
    -------
    None
    """
    import matplotlib.patches as patches
    from matplotlib.path import Path

    # get the 'brackets' coordinates as lists of start and end positions

    left = [x[0] + left_adjustment for x in group_positions]
    right = [x[1] + right_adjustment for x in group_positions]

    # verts and codes are used by PathPatch to make the brackets
    verts = []
    codes = []
    if orientation == 'top':
        # rotate labels if any of them is longer than 4 characters
        if rotation is None and group_labels is not None and len(group_labels) > 0:
            if max([len(x) for x in group_labels]) > 4:
                rotation = 90
            else:
                rotation = 0
        for idx in range(len(left)):
            verts.append((left[idx], 0))  # lower-left
            verts.append((left[idx], 0.6))  # upper-left
            verts.append((right[idx], 0.6))  # upper-right
            verts.append((right[idx], 0))  # lower-right

            codes.append(Path.MOVETO)
            codes.append(Path.LINETO)
            codes.append(Path.LINETO)
            codes.append(Path.LINETO)

            try:
                group_x_center = left[idx] + float(right[idx] - left[idx]) / 2
                gene_groups_ax.text(group_x_center, 1.1, group_labels[idx], ha='center',
                                    va='bottom', rotation=rotation)
            except:
                pass
    else:
        top = left
        bottom = right
        for idx in range(len(top)):
            verts.append((0, top[idx]))    # upper-left
            verts.append((0.15, top[idx]))  # upper-right
            verts.append((0.15, bottom[idx]))  # lower-right
            verts.append((0, bottom[idx]))  # lower-left

            codes.append(Path.MOVETO)
            codes.append(Path.LINETO)
            codes.append(Path.LINETO)
            codes.append(Path.LINETO)

            try:
                diff = bottom[idx] - top[idx]
                group_y_center = top[idx] + float(diff) / 2
                if diff * 2 < len(group_labels[idx]):
                    # cut label to fit available space
                    group_labels[idx] = group_labels[idx][:int(diff * 2)] + "."
                gene_groups_ax.text(0.6, group_y_center,  group_labels[idx], ha='right',
                                    va='center', rotation=270, fontsize='small')
            except Exception as e:
                print('problems {}'.format(e))
                pass

    path = Path(verts, codes)

    patch = patches.PathPatch(path, facecolor='none', lw=1.5)

    gene_groups_ax.add_patch(patch)
    gene_groups_ax.spines['right'].set_visible(False)
    gene_groups_ax.spines['top'].set_visible(False)
    gene_groups_ax.spines['left'].set_visible(False)
    gene_groups_ax.spines['bottom'].set_visible(False)
    gene_groups_ax.grid(False)

    # remove y ticks
    gene_groups_ax.tick_params(axis='y', left=False, labelleft=False)
    # remove x ticks and labels
    gene_groups_ax.tick_params(axis='x', bottom=False, labelbottom=False, labeltop=False)


def _reorder_categories_after_dendrogram(adata, groupby, dendrogram,
                                         var_names=None,
                                         var_group_labels=None,
                                         var_group_positions=None):
    """
    Function used by plotting functions that need to reorder the the groupby observations
    based on the dendrogram results.

    The function checks if a dendrogram has already been precomputed. If not, sc.tl.dendrogram
    is run with default parameters.

    The results found in .uns[dendrogram_key] are used to reorder var_group_labels
    and var_group_positions.


    Returns
    -------
    dictionary with keys: 'categories_idx_ordered','var_group_names_idx_ordered',
                      'var_group_labels', and 'var_group_positions'
    """

    key = _get_dendrogram_key(adata, dendrogram, groupby)

    dendro_info = adata.uns[key]
    if groupby != dendro_info['groupby']:
        raise ValueError("Incompatible observations. The precomputed dendrogram contains information "
                         "for the observation: '{}' while the plot is made for the "
                         "observation: '{}. Please run sc.tl.dendrogram "
                         "using the right observation.'".format(groupby, dendro_info['groupby']))

    has_var_groups = True if var_group_positions is not None and len(var_group_positions) > 0 else False

    categories = adata.obs[dendro_info['groupby']].cat.categories

    # order of groupby categories
    categories_idx_ordered = dendro_info['categories_idx_ordered']

    if len(categories) != len(categories_idx_ordered):
        raise ValueError("Incompatible observations. Dendrogram data has {} categories but "
                         "current groupby observation {!r} contains {} categories. Most likely "
                         "the underlying groupby observation changed after the initial "
                         "computation of `sc.tl.dendrogram`. Please run sc.tl.dendrogram "
                         "again.'".format(len(categories_idx_ordered),
                                          groupby, len(categories)))

    # reorder var_groups (if any)
    if var_names is not None:
        var_names_idx_ordered = list(range(len(var_names)))

    if has_var_groups:
        if list(var_group_labels) == list(categories):
            positions_ordered = []
            labels_ordered = []
            position_start = 0
            var_names_idx_ordered = []
            for idx in categories_idx_ordered:
                position = var_group_positions[idx]
                _var_names = var_names[position[0]:position[1] + 1]
                var_names_idx_ordered.extend(range(position[0], position[1] + 1))
                positions_ordered.append((position_start, position_start + len(_var_names) - 1))
                position_start += len(_var_names)
                labels_ordered.append(var_group_labels[idx])
            var_group_labels = labels_ordered
            var_group_positions = positions_ordered
        else:
            logg.warn("Groups are not reordered because the `groupby` categories "
                      "and the `var_group_labels` are different.\n"
                      "categories: {}\nvar_group_labels: {}".format(
                        _format_first_three_categories(categories),
                        _format_first_three_categories(var_group_labels)))
    else:
        var_names_idx_ordered = None

    var_group_data = {'categories_idx_ordered': categories_idx_ordered,
                      'var_names_idx_ordered': var_names_idx_ordered,
                      'var_group_labels': var_group_labels,
                      'var_group_positions': var_group_positions}

    return var_group_data


def _format_first_three_categories(categories):
    categories = list(categories)
    if len(categories) > 3:
        categories = categories[:3] + ['etc.']
    return ', '.join(categories)


def _get_dendrogram_key(adata, dendrogram_key, groupby):
    # the `dendrogram_key` can be a bool an NoneType or the name of the
    # dendrogram key. By default the name of the dendrogram key is 'dendrogram'
    if not isinstance(dendrogram_key, str):
        dendrogram_key = 'dendrogram_' + groupby

    if dendrogram_key not in adata.uns:
        from ..tools._dendrogram import dendrogram
        logg.warn("dendrogram data not found (using key={}). Running `sc.tl.dendrogram` "
                  "with default parameters. For fine tuning it is recommended to run `sc.tl.dendrogram` "
                  "independently.".format(dendrogram_key))
        dendrogram(adata, groupby, key_added=dendrogram_key)

    if 'dendrogram_info' not in adata.uns[dendrogram_key]:
        raise ValueError("The given dendrogram key ({!r}) does not contain "
                         "valid dendrogram information.".format(dendrogram_key))

    return dendrogram_key


def _plot_dendrogram(dendro_ax, adata, groupby, dendrogram_key=None, orientation='right', remove_labels=True, ticks=None):
    """
    Plots a dendrogram on the given ax using the precomputed dendrogram information
    stored in .uns[dendrogram_key]
    """

    dendrogram_key = _get_dendrogram_key(adata, dendrogram_key, groupby)

    def translate_pos(pos_list, new_ticks, old_ticks):
        """
        transforms the dendrogram coordinates to a given new position.
        The xlabel_pos and orig_ticks should be of the same
        length.

        This is mostly done for the heatmap case, where the position of the
        dendrogram leaves needs to be adjusted dependening on the size of the category.

        Parameters
        ----------
        pos_list :  list of dendrogram positions that should be translated
        new_ticks : sorted list of goal tick positions (e.g. [0,1,2,3] )
        old_ticks: sorted list of original tick positions (e.g. [5, 15, 25, 35]), This list is
                   usually the default position used by scipy.cluster.hierarchy.dendrogram`

        Returns
        -------
        translated list of positions

        Examples
        --------
        >>> translate([5, 15, 20, 21 ], [0, 1, 2, 3], [5, 15, 25, 35])
        ... [0, 1, 1.5, 1.6]

        """
        # of given coordinates.

        if not isinstance(old_ticks, list):
            # assume that the list is a numpy array
            old_ticks = old_ticks.tolist()
        new_xs = []
        for x_val in pos_list:
            if x_val in old_ticks:
                new_x_val = new_ticks[old_ticks.index(x_val)]
            else:
                # find smaller and bigger indices
                idx_next = np.searchsorted(old_ticks, x_val, side="left")
                idx_prev = idx_next - 1
                old_min = old_ticks[idx_prev]
                old_max = old_ticks[idx_next]
                new_min = new_ticks[idx_prev]
                new_max = new_ticks[idx_next]
                new_x_val = ((x_val - old_min) / (old_max - old_min)) * (new_max - new_min) + new_min
            new_xs.append(new_x_val)
        return new_xs

    dendro_info = adata.uns[dendrogram_key]['dendrogram_info']
    leaves = dendro_info["ivl"]
    icoord = np.array(dendro_info['icoord'])
    dcoord = np.array(dendro_info['dcoord'])

    orig_ticks = np.arange(5, len(leaves) * 10 + 5, 10).astype(float)
    # check that ticks has the same length as orig_ticks
    if ticks is not None and len(orig_ticks) != len(ticks):
        logg.warn("ticks argument does not have the same size as orig_ticks. The argument will be ignored")
        ticks = None

    for xs, ys in zip(icoord, dcoord):
        if ticks is not None:
            xs = translate_pos(xs, ticks, orig_ticks)
        if orientation in ['right', 'left']:
            dendro_ax.plot(ys, xs, color='#555555')
        else:
            dendro_ax.plot(xs, ys, color='#555555')

    dendro_ax.tick_params(bottom=False, top=False, left=False, right=False)
    ticks = ticks if ticks is not None else orig_ticks
    if orientation in ['right', 'left']:
        dendro_ax.set_yticks(ticks)
        dendro_ax.set_yticklabels(leaves, fontsize='small', rotation=0)
        dendro_ax.tick_params(labelbottom=False, labeltop=False)
        if orientation == 'left':
            xmin, xmax=dendro_ax.get_xlim()
            dendro_ax.set_xlim(xmax, xmin)
            dendro_ax.tick_params(labelleft=False, labelright=True)
    else:
        dendro_ax.set_xticks(ticks)
        dendro_ax.set_xticklabels(leaves, fontsize='small', rotation=90)
        dendro_ax.tick_params(labelleft=False, labelright=False)
        if orientation == 'bottom':
            ymin, ymax=dendro_ax.get_ylim()
            dendro_ax.set_ylim(ymax, ymin)
            dendro_ax.tick_params(labeltop=True, labelbottom=False)

    if remove_labels:
        dendro_ax.tick_params(labelbottom=False, labeltop=False, labelleft=False, labelright=False)

    dendro_ax.grid(False)

    dendro_ax.spines['right'].set_visible(False)
    dendro_ax.spines['top'].set_visible(False)
    dendro_ax.spines['left'].set_visible(False)
    dendro_ax.spines['bottom'].set_visible(False)


def _reduce_and_smooth(obs_tidy, goal_size):
    """
    Uses interpolation to reduce the number of observations (cells).
    This is useful for plotting functions that otherwise will ignore
    most of the cells' values.

    The reduction and smoothing is only done per column

    Parameters
    ----------
    obs_tidy : Pandas DataFrame. rows = obs (eg. cells), cols = vars (eg. genes)
    goal_size : number of cells to keep

    Returns
    -------

    """
    if obs_tidy.shape[0] < goal_size:
        return obs_tidy
    else:
        # usually, a large number of cells can not be plotted, thus
        # it is useful to reduce the number of cells plotted while
        # smoothing the values. This should be similar to an interpolation
        # but done per row and not for the entire image.
        from scipy.interpolate import UnivariateSpline
        x = range(obs_tidy.shape[0])
        # maximum number of cells to keep
        new_x = np.linspace(0, len(x), num=goal_size, endpoint=False)
        new_df = obs_tidy.iloc[new_x, :].copy()
        for index, col in obs_tidy.iteritems():
            spl = UnivariateSpline(x, col.values, s=20)
            new_df[index] = spl(new_x)
        return new_df.copy()


def _plot_categories_as_colorblocks(groupby_ax, obs_tidy, colors=None, orientation='left', cmap_name='tab20'):
    """
    Plots categories as colored blocks. If orientation is 'left', the categories are plotted vertically, otherwise
    they are plotted horizontally.

    Parameters
    ----------
    groupby_ax : matplotlib ax
    obs_tidy
    colors : list of valid color names optional (default: `None`)
        Color to use for each category.
    orientation : `str`, optional (default: `left`)
    cmap_name : `str`
        Name of colormap to use, in case colors is None

    Returns
    -------
    ticks position, labels, colormap
    """

    groupby = obs_tidy.index.name
    from matplotlib.colors import ListedColormap, BoundaryNorm
    if colors is None:
        groupby_cmap = pl.get_cmap(cmap_name)
    else:
        groupby_cmap = ListedColormap(colors, groupby + '_cmap')
    norm = BoundaryNorm(np.arange(groupby_cmap.N+1)-.5, groupby_cmap.N)

    # determine groupby label positions such that they appear
    # centered next/below to the color code rectangle assigned to the category
    value_sum = 0
    ticks = []  # list of centered position of the labels
    labels = []
    label2code = {}  # dictionary of numerical values asigned to each label
    for code, (label, value) in enumerate(obs_tidy.index.value_counts(sort=False).iteritems()):
        ticks.append(value_sum + (value / 2))
        labels.append(label)
        value_sum += value
        label2code[label] = code

    groupby_ax.grid(False)

    if orientation == 'left':
        groupby_ax.imshow(np.matrix([label2code[lab] for lab in obs_tidy.index]).T, aspect='auto', cmap=groupby_cmap, norm=norm)
        if len(labels) > 1:
            groupby_ax.set_yticks(ticks)
            groupby_ax.set_yticklabels(labels)

        # remove y ticks
        groupby_ax.tick_params(axis='y', left=False, labelsize='small')
        # remove x ticks and labels
        groupby_ax.tick_params(axis='x', bottom=False, labelbottom=False)

        # remove surrounding lines
        groupby_ax.spines['right'].set_visible(False)
        groupby_ax.spines['top'].set_visible(False)
        groupby_ax.spines['left'].set_visible(False)
        groupby_ax.spines['bottom'].set_visible(False)

        groupby_ax.set_ylabel(groupby)
    else:
        groupby_ax.imshow(np.matrix([label2code[lab] for lab in obs_tidy.index]), aspect='auto', cmap=groupby_cmap, norm=norm)
        if len(labels) > 1:
            groupby_ax.set_xticks(ticks)
            if max([len(x) for x in labels]) < 3:
                # if the labels are small do not rotate them
                rotation = 0
            else:
                rotation = 90
            groupby_ax.set_xticklabels(labels, rotation=rotation)

        # remove x ticks
        groupby_ax.tick_params(axis='x', bottom=False, labelsize='small')
        # remove y ticks and labels
        groupby_ax.tick_params(axis='y', left=False, labelleft=False)

        # remove surrounding lines
        groupby_ax.spines['right'].set_visible(False)
        groupby_ax.spines['top'].set_visible(False)
        groupby_ax.spines['left'].set_visible(False)
        groupby_ax.spines['bottom'].set_visible(False)

        groupby_ax.set_xlabel(groupby)

    return ticks, labels, groupby_cmap, norm


def _plot_colorbar(mappable, fig, subplot_spec, max_cbar_height=4):
    """
    Plots a vertical color bar based on mappable.
    The height of the colorbar is min(figure-height, max_cmap_height)

    Parameters
    ----------
    mappable : The image to which the colorbar applies.
    fig ; The figure object
    subplot_spec : the gridspec subplot. Eg. axs[1,2]
    max_cbar_height : `float`
        The maximum colorbar height

    Returns
    -------
    color bar ax
    """
    width, height = fig.get_size_inches()
    if height > max_cbar_height:
        # to make the colorbar shorter, the
        # ax is split and the lower portion is used.
        axs2 = gridspec.GridSpecFromSubplotSpec(2, 1, subplot_spec=subplot_spec,
                                                height_ratios=[height - max_cbar_height, max_cbar_height])
        heatmap_cbar_ax = fig.add_subplot(axs2[1])
    else:
        heatmap_cbar_ax = fig.add_subplot(subplot_spec)
    pl.colorbar(mappable, cax=heatmap_cbar_ax)
    return heatmap_cbar_ax<|MERGE_RESOLUTION|>--- conflicted
+++ resolved
@@ -1572,14 +1572,10 @@
 
 @doc_params(show_save_ax=doc_show_save_ax, common_plot_args=doc_common_plot_args)
 def matrixplot(adata, var_names, groupby=None, use_raw=None, log=False, num_categories=7,
-<<<<<<< HEAD
-               figsize=None, dendrogram=False, var_group_positions=None, var_group_labels=None,
+               figsize=None, dendrogram=False, gene_symbols=None, var_group_positions=None, var_group_labels=None,
                var_group_rotation=None, layer=None, standard_scale=None, swap_axes=False, show=None,
                save=None, **kwds):
-=======
-               figsize=None, dendrogram=False, gene_symbols=None, var_group_positions=None, var_group_labels=None,
-               var_group_rotation=None, layer=None, swap_axes=False, show=None, save=None, **kwds):
->>>>>>> 77e34d70
+
     """\
     Creates a heatmap of the mean expression values per cluster of each var_names
     If groupby is not given, the matrixplot assumes that all data belongs to a single

--- conflicted
+++ resolved
@@ -1323,30 +1323,6 @@
     {common_plot_args}
     color_map : `str`, optional (default: `Reds`)
         String denoting matplotlib color map.
-<<<<<<< HEAD
-=======
-    figsize : (float, float), optional (default: None)
-        Figure size (width, height. If not set, the figure width is set based on the
-        number of  `var_names` and the height is set to 10.
-    dendrogram: `bool` If True, hiearchical clustering between the `groupby` categories is
-        computed and a dendrogram is plotted. `groupby` categories are reordered accoring to
-        the dendrogram order. If groups of var_names are set and those groups correspond
-        to the `groupby` categories, those groups are also reordered. The 'person' method
-        is used to compute the pairwise correlation between categories using all var_names in
-        `raw` if `use_raw` is None, otherwise all adata.var_names are used. The linkage method
-        used is `complete`.
-    var_group_positions :  list of `tuples`.
-        Use this parameter to highlight groups of `var_names`. This will draw a 'bracket'
-        on top of the plot between the given start and end positions. If the
-        parameter `var_group_labels` is set, the corresponding labels is added on
-        top of the bracket. E.g. var_group_positions = [(4,10)] will add a bracket
-        between the fourth var_name and the tenth var_name. By giving more
-        positions, more brackets are drawn.
-    var_group_labels : list of `str`
-        Labels for each of the var_group_positions that want to be highlighted.
-    var_group_rotation : `float` (default: `None`)
-        Label rotation degrees. By default, labels larger than 4 characters are rotated 90 degrees
->>>>>>> a9ee39f5
     {show_save_ax}
     **kwds : keyword arguments
         Are passed to `matplotlib.pyplot.scatter`.
